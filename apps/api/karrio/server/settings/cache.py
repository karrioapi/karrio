# type: ignore
import sys
from decouple import config
from karrio.server.settings.base import *
from karrio.server.settings.apm import HEALTH_CHECK_APPS
from karrio.server.core.logging import logger


CACHE_TTL = 60 * 15

# Check if worker is running in detached mode (separate from API server)
DETACHED_WORKER = config("DETACHED_WORKER", default=False, cast=bool)

# Detect if running as a worker process (via run_huey command)
IS_WORKER_PROCESS = any("run_huey" in arg for arg in sys.argv)

# Skip default Redis cache configuration if in worker mode
# Workers only need HUEY Redis, not the default Django cache
SKIP_DEFAULT_CACHE = DETACHED_WORKER or IS_WORKER_PROCESS

# Redis configuration - REDIS_URL takes precedence and supersedes granular env vars
REDIS_URL = config("REDIS_URL", default=None)
REDIS_PREFIX = config("REDIS_PREFIX", default="karrio")
REDIS_SSL = config("REDIS_SSL", default=False, cast=bool)

# Parse REDIS_URL or construct from individual parameters
if REDIS_URL is not None:
    from urllib.parse import urlparse, urlunparse
    import re

    parsed = urlparse(REDIS_URL)

    # Extract values from REDIS_URL (these supersede granular env vars)
    REDIS_HOST = parsed.hostname
    REDIS_PORT = parsed.port or 6379
    REDIS_USERNAME = parsed.username or "default"
    REDIS_PASSWORD = parsed.password

    # Determine SSL from URL scheme (rediss:// means SSL is enabled)
    REDIS_SCHEME = parsed.scheme if parsed.scheme in ("redis", "rediss") else "redis"
    REDIS_SSL = REDIS_SCHEME == "rediss"

    # Build connection URL with database 1 for cache
    REDIS_AUTH = f"{REDIS_USERNAME}:{REDIS_PASSWORD}@" if REDIS_PASSWORD else ""
    REDIS_CONNECTION_URL = f'{REDIS_SCHEME}://{REDIS_AUTH}{REDIS_HOST}:{REDIS_PORT}/1'

else:
    # Fall back to individual parameters
    REDIS_HOST = config("REDIS_HOST", default=None)
    REDIS_PORT = config("REDIS_PORT", default=None)
    REDIS_PASSWORD = config("REDIS_PASSWORD", default=None)
    REDIS_USERNAME = config("REDIS_USERNAME", default="default")

    if REDIS_HOST is not None:
        REDIS_AUTH = f"{REDIS_USERNAME}:{REDIS_PASSWORD}@" if REDIS_PASSWORD else ""
        REDIS_SCHEME = "rediss" if REDIS_SSL else "redis"
        REDIS_CONNECTION_URL = f'{REDIS_SCHEME}://{REDIS_AUTH}{REDIS_HOST}:{REDIS_PORT or "6379"}/1'

# Configure Django cache if Redis is available and not in worker mode
if REDIS_HOST is not None and not SKIP_DEFAULT_CACHE:
    HEALTH_CHECK_APPS += ["health_check.contrib.redis"]
    INSTALLED_APPS += ["health_check.contrib.redis"]

    # Configure connection pool with max_connections to prevent exhaustion
    # Default: 50 connections per process (2 Gunicorn workers = 100 total)
    # Azure Redis Basic: 256 max connections total
    REDIS_CACHE_MAX_CONNECTIONS = config("REDIS_CACHE_MAX_CONNECTIONS", default=50, cast=int)

    pool_kwargs = {"max_connections": REDIS_CACHE_MAX_CONNECTIONS}
    if REDIS_SSL:
        pool_kwargs["ssl_cert_reqs"] = None

    CACHES = {
        "default": {
            "BACKEND": "django_redis.cache.RedisCache",
            "LOCATION": REDIS_CONNECTION_URL,
            "OPTIONS": {
                "CLIENT_CLASS": "django_redis.client.DefaultClient",
                "CONNECTION_POOL_KWARGS": pool_kwargs,
            },
            "KEY_PREFIX": REDIS_PREFIX,
        }
    }
<<<<<<< HEAD
    logger.info("Redis connection initialized", redis_url=REDIS_CONNECTION_URL)
=======
    print(f"Redis cache connection initialized at: {REDIS_CONNECTION_URL}")
elif SKIP_DEFAULT_CACHE:
    print("Skipping default Redis cache configuration (worker mode - only HUEY Redis needed)")
>>>>>>> 67356fe3
<|MERGE_RESOLUTION|>--- conflicted
+++ resolved
@@ -42,7 +42,7 @@
 
     # Build connection URL with database 1 for cache
     REDIS_AUTH = f"{REDIS_USERNAME}:{REDIS_PASSWORD}@" if REDIS_PASSWORD else ""
-    REDIS_CONNECTION_URL = f'{REDIS_SCHEME}://{REDIS_AUTH}{REDIS_HOST}:{REDIS_PORT}/1'
+    REDIS_CONNECTION_URL = f"{REDIS_SCHEME}://{REDIS_AUTH}{REDIS_HOST}:{REDIS_PORT}/1"
 
 else:
     # Fall back to individual parameters
@@ -54,7 +54,9 @@
     if REDIS_HOST is not None:
         REDIS_AUTH = f"{REDIS_USERNAME}:{REDIS_PASSWORD}@" if REDIS_PASSWORD else ""
         REDIS_SCHEME = "rediss" if REDIS_SSL else "redis"
-        REDIS_CONNECTION_URL = f'{REDIS_SCHEME}://{REDIS_AUTH}{REDIS_HOST}:{REDIS_PORT or "6379"}/1'
+        REDIS_CONNECTION_URL = (
+            f'{REDIS_SCHEME}://{REDIS_AUTH}{REDIS_HOST}:{REDIS_PORT or "6379"}/1'
+        )
 
 # Configure Django cache if Redis is available and not in worker mode
 if REDIS_HOST is not None and not SKIP_DEFAULT_CACHE:
@@ -64,7 +66,9 @@
     # Configure connection pool with max_connections to prevent exhaustion
     # Default: 50 connections per process (2 Gunicorn workers = 100 total)
     # Azure Redis Basic: 256 max connections total
-    REDIS_CACHE_MAX_CONNECTIONS = config("REDIS_CACHE_MAX_CONNECTIONS", default=50, cast=int)
+    REDIS_CACHE_MAX_CONNECTIONS = config(
+        "REDIS_CACHE_MAX_CONNECTIONS", default=50, cast=int
+    )
 
     pool_kwargs = {"max_connections": REDIS_CACHE_MAX_CONNECTIONS}
     if REDIS_SSL:
@@ -81,10 +85,8 @@
             "KEY_PREFIX": REDIS_PREFIX,
         }
     }
-<<<<<<< HEAD
-    logger.info("Redis connection initialized", redis_url=REDIS_CONNECTION_URL)
-=======
-    print(f"Redis cache connection initialized at: {REDIS_CONNECTION_URL}")
+    logger.info("Redis cache connection initialized", redis_url=REDIS_CONNECTION_URL)
 elif SKIP_DEFAULT_CACHE:
-    print("Skipping default Redis cache configuration (worker mode - only HUEY Redis needed)")
->>>>>>> 67356fe3
+    logger.info(
+        "Skipping default Redis cache configuration (worker mode - only HUEY Redis needed)"
+    )