--- conflicted
+++ resolved
@@ -2,12 +2,8 @@
 from unittest.mock import patch
 import time
 from gds_helpers import to_xml, jsonify, export
-<<<<<<< HEAD
 from pydhl.ship_val_global_req_61 import ShipmentRequest
-from openship.domain.entities import Shipment
-=======
 from purplship.domain.entities import Shipment
->>>>>>> 195b8b7f
 from tests.dhl.fixture import proxy
 from tests.utils import strip
 
@@ -17,12 +13,7 @@
         self.ShipmentRequest = ShipmentRequest()
         self.ShipmentRequest.build(to_xml(ShipmentRequestXml))
 
-<<<<<<< HEAD
     def test_create_shipment_request(self):
-=======
-    @patch("purplship.mappers.dhl.dhl_proxy.http", return_value='<a></a>')
-    def test_create_quote_request(self, http_mock):
->>>>>>> 195b8b7f
         shipper = {
             "company_name": "shipper company privated limited 12",
             "address_lines": ["238 850925434 Drive"],
@@ -95,7 +86,7 @@
 
         self.assertEqual(export(ShipmentRequest_), export(self.ShipmentRequest))
 
-    @patch("openship.mappers.dhl.dhl_proxy.http", return_value='<a></a>')
+    @patch("purplship.mappers.dhl.dhl_proxy.http", return_value='<a></a>')
     def test_create_shipment(self, http_mock):
         proxy.create_shipment(self.ShipmentRequest)
 
