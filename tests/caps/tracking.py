import unittest
from unittest.mock import patch
from gds_helpers import to_xml, jsonify, export
from purplship.domain.entities import Tracking
from tests.caps.fixture import proxy
from tests.utils import strip


class TestCanadaPostTracking(unittest.TestCase):
    def setUp(self):
        self.pin = "1Z12345E6205277936"

<<<<<<< HEAD
    def test_create_tracking_request(self):
        payload = Tracking.create(tracking_numbers=[self.pin])

        tracking_pin = proxy.mapper.create_tracking_request(payload)
=======
    @patch("purplship.mappers.caps.caps_proxy.http", return_value='<a></a>')
    def test_create_tracking_request(self, http_mock):
        payload = Tracking.create(tracking_numbers=["1Z12345E6205277936"])
        tracking_req_xml_obj = proxy.mapper.create_tracking_request(payload)
>>>>>>> 195b8b7f

        self.assertEqual(tracking_pin, self.pin)

    @patch("openship.mappers.caps.caps_proxy.http", return_value='<a></a>')
    def test_get_trackings(self, http_mock):
        proxy.get_trackings(self.pin)

        reqUrl = http_mock.call_args[1]['url']
        self.assertEqual(reqUrl, TrackingRequestURL)

    def test_tracking_auth_error_parsing(self):
        parsed_response = proxy.mapper.parse_error_response(to_xml(AuthError))
        self.assertEqual(jsonify(parsed_response), jsonify(ParsedAuthError))

    def test_parse_tracking_response(self):
        parsed_response = proxy.mapper.parse_tracking_response(
            to_xml(TrackingResponseXml))
        self.assertEqual(jsonify(parsed_response),
                         jsonify(ParsedTrackingResponse))

    def test_tracking_unknown_response_parsing(self):
        parsed_response = proxy.mapper.parse_tracking_response(
            to_xml(UnknownTrackingNumberResponse))
        self.assertEqual(jsonify(parsed_response),
                         jsonify(ParsedUnknownTrackingNumberResponse))


if __name__ == '__main__':
    unittest.main()


ParsedAuthError = [
  {
    'carrier': 'CanadaPost', 
    'code': 'E002', 
    'message': 'AAA Authentication Failure'
  }
]

ParsedTrackingResponse = [
  [
    {
      'carrier': 'CanadaPost', 
      'events': [
        {
          'code': 'INDUCTION', 
          'date': '20110404:133457', 
          'description': 'Order information received by Canada Post', 
          'location': '', 
          'signatory': '', 
          'time': None
        }
      ], 
      'shipment_date': '2011-04-04', 
      'tracking_number': '7023210039414604'
    }
  ], 
  []
]

ParsedUnknownTrackingNumberResponse = [
  [], 
  [
    {
      'carrier': 'CanadaPost', 
      'code': '004', 
      'message': 'No Pin History'
    }
  ]
]


AuthError = """<messages xmlns="http://www.canadapost.ca/ws/messages">
    <message>
        <code>E002</code>
        <description>AAA Authentication Failure</description>
    </message>
</messages>
"""

TrackingRequestURL = """https://ct.soa-gw.canadapost.ca/vis/track/pin/1Z12345E6205277936/summary"""

TrackingResponseXml = """<tracking-summary>
   <pin-summary>
      <pin>7023210039414604</pin>
      <origin-postal-id>K1G</origin-postal-id>
      <destination-postal-id>K0J</destination-postal-id>
      <destination-province>ON</destination-province>
      <service-name>Expedited Parcels</service-name>
      <mailed-on-date>2011-04-04</mailed-on-date>
      <expected-delivery-date>2011-04-05</expected-delivery-date>
      <actual-delivery-date />
      <delivery-option-completed-ind>2</delivery-option-completed-ind>
      <event-date-time>20110404:133457</event-date-time>
      <event-description>Order information received by Canada Post</event-description>
      <attempted-date />
      <customer-ref-1>APRIL1REF1A</customer-ref-1>
      <customer-ref-2>APRIL1REF1C</customer-ref-2>
      <return-pin />
      <event-type>INDUCTION</event-type>
      <event-location />
      <signatory-name />
   </pin-summary>
</tracking-summary>
"""

UnknownTrackingNumberResponse = """<messages xmlns="http://www.canadapost.ca/ws/track">
    <message>
        <code>004</code>
        <description>No Pin History</description>
    </message>
</messages>
"""<|MERGE_RESOLUTION|>--- conflicted
+++ resolved
@@ -10,21 +10,14 @@
     def setUp(self):
         self.pin = "1Z12345E6205277936"
 
-<<<<<<< HEAD
     def test_create_tracking_request(self):
         payload = Tracking.create(tracking_numbers=[self.pin])
 
         tracking_pin = proxy.mapper.create_tracking_request(payload)
-=======
-    @patch("purplship.mappers.caps.caps_proxy.http", return_value='<a></a>')
-    def test_create_tracking_request(self, http_mock):
-        payload = Tracking.create(tracking_numbers=["1Z12345E6205277936"])
-        tracking_req_xml_obj = proxy.mapper.create_tracking_request(payload)
->>>>>>> 195b8b7f
 
         self.assertEqual(tracking_pin, self.pin)
 
-    @patch("openship.mappers.caps.caps_proxy.http", return_value='<a></a>')
+    @patch("purplship.mappers.caps.caps_proxy.http", return_value='<a></a>')
     def test_get_trackings(self, http_mock):
         proxy.get_trackings(self.pin)
 
