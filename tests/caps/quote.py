--- conflicted
+++ resolved
@@ -1,12 +1,8 @@
 import unittest
 from unittest.mock import patch
 from gds_helpers import to_xml, jsonify, export
-<<<<<<< HEAD
 from pycaps.rating import mailing_scenario
-from openship.domain.entities import Quote
-=======
 from purplship.domain.entities import Quote
->>>>>>> 195b8b7f
 from tests.caps.fixture import proxy
 from tests.utils import strip, get_node_from_xml
 
@@ -16,12 +12,7 @@
         self.mailing_scenario = mailing_scenario()
         self.mailing_scenario.build(to_xml(QuoteRequestXml))
 
-<<<<<<< HEAD
     def test_create_quote_request(self):
-=======
-    @patch("purplship.mappers.caps.caps_proxy.http", return_value='<a></a>')
-    def test_create_quote_request(self, http_mock):
->>>>>>> 195b8b7f
         shipper = {"postal_code": "H8Z2Z3", "country_code": "CA"}
         recipient = {"postal_code": "H8Z2V4", "country_code": "CA"}
         shipment = {"packages": [{"weight": 4.0}]}
@@ -32,7 +23,7 @@
 
         self.assertEqual(export(mailing_scenario_), export(self.mailing_scenario))
 
-    @patch("openship.mappers.caps.caps_proxy.http", return_value='<a></a>')
+    @patch("purplship.mappers.caps.caps_proxy.http", return_value='<a></a>')
     def test_get_quotes(self, http_mock):
         proxy.get_quotes(self.mailing_scenario)
 
