import unittest
from unittest.mock import patch
from gds_helpers import to_xml, jsonify, export
<<<<<<< HEAD
from pyups.package_track import TrackRequest
from openship.domain.entities import Tracking
=======
from purplship.domain.entities import Tracking
>>>>>>> 195b8b7f
from tests.ups.fixture import proxy
from tests.utils import strip, get_node_from_xml


class TestUPSTracking(unittest.TestCase):
    def setUp(self):
        tracking_request_xml = get_node_from_xml(TrackingRequestXml, "TrackRequest")
        self.TrackRequest = TrackRequest()
        self.TrackRequest.build(tracking_request_xml)

<<<<<<< HEAD
    def test_create_tracking_request(self):
=======
    @patch("purplship.mappers.ups.ups_proxy.http", return_value='<a></a>')
    def test_create_tracking_request(self, http_mock):
>>>>>>> 195b8b7f
        payload = Tracking.create(tracking_numbers=["1Z12345E6205277936"])

        TrackRequest_ = proxy.mapper.create_tracking_request(payload)

        self.assertEqual(export(TrackRequest_), export(self.TrackRequest))

    @patch("openship.mappers.ups.ups_proxy.http", return_value='<a></a>')
    def test_get_trackings(self, http_mock):
        proxy.get_trackings(self.TrackRequest)

        xmlStr = http_mock.call_args[1]['data'].decode("utf-8")
        self.assertEqual(strip(xmlStr), strip(TrackingRequestXml))

    def test_tracking_auth_error_parsing(self):
        parsed_response = proxy.mapper.parse_error_response(to_xml(AuthError))
        self.assertEqual(jsonify(parsed_response), jsonify(ParsedAuthError))

    def test_tracking_response_parsing(self):
        parsed_response = proxy.mapper.parse_tracking_response(
            to_xml(TrackingResponseXml))
        self.assertEqual(jsonify(parsed_response),
                         jsonify(ParsedTrackingResponse))

    def test_tracking_unknown_response_parsing(self):
        parsed_response = proxy.mapper.parse_tracking_response(
            to_xml(InvalidTrackingNumberResponse))
        self.assertEqual(jsonify(parsed_response),
                         jsonify(ParsedInvalidTrackingNumberResponse))


if __name__ == '__main__':
    unittest.main()


ParsedAuthError = [
  {
    'carrier': 'UPS', 
    'code': '250003', 
    'message': 'Invalid Access License number'
  }
]

ParsedTrackingResponse = [
  [
    {
      'carrier': 'UPS', 
      'events': 
      [
        {
          'code': 'KB', 
          'date': '20100830', 
          'description': 'UPS INTERNAL ACTIVITY CODE', 
          'location': 'BONN', 
          'signatory': None, 
          'time': '103900'
        }, 
        {
          'code': 'DJ', 
          'date': '20100830', 
          'description': 'ADVERSE WEATHER CONDITIONS CAUSED THIS DELAY', 
          'location': 'BONN', 
          'signatory': None, 
          'time': '103200'
        }, 
        {
          'code': 'X', 
          'date': '20100910', 
          'description': "THE RECEIVER'S LOCATION WAS CLOSED ON THE 2ND DELIVERY ATTEMPT. A 3RD DELIVERY ATTEMPT WILL BE MADE", 
          'location': 'ANYTOWN', 
          'signatory': None, 
          'time': '180300'
        }, 
        {
          'code': 'FS', 
          'date': '20100912', 
          'description': 'DELIVERED', 
          'location': 'ANYTOWN', 
          'signatory': None, 
          'time': '115700'
        }, 
        {
          'code': 'PU', 
          'date': '20100404', 
          'description': 'PICKUP SCAN', 
          'location': 'WEST CHESTER-MALVERN', 
          'signatory': None, 
          'time': '144000'
        }, 
        {
          'code': 'KB', 
          'date': '20100830', 
          'description': 'UPS INTERNAL ACTIVITY CODE', 
          'location': 'BONN', 
          'signatory': None, 
          'time': '131300'
        }
      ], 
      'shipment_date': None, 
      'tracking_number': '1Z12345E6205277936'
    }
  ], 
  []
]

ParsedInvalidTrackingNumberResponse = [
  [], 
  [
    {
      'carrier': 'UPS', 
      'code': '151018', 
      'message': 'Invalid tracking number'
    }
  ]
]


AuthError = """<soapenv:Envelope xmlns:soapenv="http://schemas.xmlsoap.org/soap/envelope/">
    <soapenv:Header/>
    <soapenv:Body>
        <soapenv:Fault>
            <faultcode>Client</faultcode>
            <faultstring>An exception has been raised as a result of client data.</faultstring>
            <detail>
                <err:Errors xmlns:err="http://www.ups.com/XMLSchema/XOLTWS/Error/v1.1">
                    <err:ErrorDetail>
                        <err:Severity>Authentication</err:Severity>
                        <err:PrimaryErrorCode>
                            <err:Code>250003</err:Code>
                            <err:Description>Invalid Access License number</err:Description>
                        </err:PrimaryErrorCode>
                        <err:Location>
                            <err:LocationElementName>upss:AccessLicenseNumber</err:LocationElementName>
                            <err:XPathOfElement>/tns:Envelope[1]/tns:Header[1]/upss:UPSSecurity[1]/upss:ServiceAccessToken[1]/upss:AccessLicenseNumber[1]</err:XPathOfElement>
                            <err:OriginalValue>FG09H9G8H09GH8G0</err:OriginalValue>
                        </err:Location>
                    </err:ErrorDetail>
                </err:Errors>
            </detail>
        </soapenv:Fault>
    </soapenv:Body>
</soapenv:Envelope>
"""

TrackingRequestXml = """<tns:Envelope xmlns:tns="http://schemas.xmlsoap.org/soap/envelope/" xmlns:upss="http://www.ups.com/XMLSchema/XOLTWS/UPSS/v1.0" xmlns:trk="http://www.ups.com/XMLSchema/XOLTWS/Track/v2.0" xmlns:common="http://www.ups.com/XMLSchema/XOLTWS/Common/v1.0">
    <tns:Header>
        <upss:UPSSecurity>
            <upss:UsernameToken>
                <upss:Username>username</upss:Username>
                <upss:Password>password</upss:Password>
            </upss:UsernameToken>
            <upss:ServiceAccessToken>
                <upss:AccessLicenseNumber>FG09H9G8H09GH8G0</upss:AccessLicenseNumber>
            </upss:ServiceAccessToken>
        </upss:UPSSecurity>
    </tns:Header>
    <tns:Body>
        <trk:TrackRequest>
            <common:Request>
                <common:RequestOption>1</common:RequestOption>
                <common:TransactionReference>
                    <common:TransactionIdentifier>TransactionIdentifier</common:TransactionIdentifier>
                </common:TransactionReference>
            </common:Request>
            <trk:InquiryNumber>1Z12345E6205277936</trk:InquiryNumber>
        </trk:TrackRequest>
    </tns:Body>
</tns:Envelope>
"""

TrackingResponseXml = """<soapenv:Envelope xmlns:soapenv="http://schemas.xmlsoap.org/soap/envelope/">
    <soapenv:Header/>
    <soapenv:Body>
        <trk:TrackResponse xmlns:trk="http://www.ups.com/XMLSchema/XOLTWS/Track/v2.0">
            <common:Response xmlns:common="http://www.ups.com/XMLSchema/XOLTWS/Common/v1.0">
                <common:ResponseStatus>
                    <common:Code>1</common:Code>
                    <common:Description>Success</common:Description>
                </common:ResponseStatus>
                <common:TransactionReference>
                    <common:TransactionIdentifier>ciewstt217q879Ddg9vLBK</common:TransactionIdentifier>
                </common:TransactionReference>
            </common:Response>
            <trk:Shipment>
                <trk:InquiryNumber>
                    <trk:Code>01</trk:Code>
                    <trk:Description>ShipmentIdentificationNumber</trk:Description>
                    <trk:Value>1Z12345E6205277936</trk:Value>
                </trk:InquiryNumber>
                <trk:ShipmentType>
                    <trk:Code>01</trk:Code>
                    <trk:Description>Small Package</trk:Description>
                </trk:ShipmentType>
                <trk:ShipperNumber>12345E</trk:ShipperNumber>
                <trk:Service>
                    <trk:Code>13</trk:Code>
                    <trk:Description>NEXT DAY AIR SAVER</trk:Description>
                </trk:Service>
                <trk:Package>
                    <trk:TrackingNumber>1Z12345E6205277936</trk:TrackingNumber>
                    <trk:Activity>
                        <trk:ActivityLocation>
                            <trk:Address>
                                <trk:City>BONN</trk:City>
                                <trk:CountryCode>DE</trk:CountryCode>
                            </trk:Address>
                        </trk:ActivityLocation>
                        <trk:Status>
                            <trk:Type>X</trk:Type>
                            <trk:Description>UPS INTERNAL ACTIVITY CODE</trk:Description>
                            <trk:Code>KB</trk:Code>
                        </trk:Status>
                        <trk:Date>20100830</trk:Date>
                        <trk:Time>103900</trk:Time>
                    </trk:Activity>
                    <trk:Activity>
                        <trk:ActivityLocation>
                            <trk:Address>
                                <trk:City>BONN</trk:City>
                                <trk:CountryCode>DE</trk:CountryCode>
                            </trk:Address>
                        </trk:ActivityLocation>
                        <trk:Status>
                            <trk:Type>X</trk:Type>
                            <trk:Description>ADVERSE WEATHER CONDITIONS CAUSED THIS DELAY</trk:Description>
                            <trk:Code>DJ</trk:Code>
                        </trk:Status>
                        <trk:Date>20100830</trk:Date>
                        <trk:Time>103200</trk:Time>
                    </trk:Activity>
                    <trk:Activity>
                        <trk:ActivityLocation>
                            <trk:Address>
                                <trk:City>ANYTOWN</trk:City>
                                <trk:StateProvinceCode>GA</trk:StateProvinceCode>
                                <trk:CountryCode>US</trk:CountryCode>
                            </trk:Address>
                        </trk:ActivityLocation>
                        <trk:Status>
                            <trk:Description>THE RECEIVER'S LOCATION WAS CLOSED ON THE 2ND DELIVERY ATTEMPT. A 3RD DELIVERY ATTEMPT WILL BE MADE</trk:Description>
                            <trk:Code>X</trk:Code>
                        </trk:Status>
                        <trk:Date>20100910</trk:Date>
                        <trk:Time>180300</trk:Time>
                    </trk:Activity>
                    <trk:Activity>
                        <trk:ActivityLocation>
                            <trk:Address>
                                <trk:City>ANYTOWN</trk:City>
                                <trk:StateProvinceCode>GA</trk:StateProvinceCode>
                                <trk:PostalCode>30340</trk:PostalCode>
                                <trk:CountryCode>US</trk:CountryCode>
                            </trk:Address>
                            <trk:Code>MX</trk:Code>
                            <trk:Description>LEFT AT</trk:Description>
                        </trk:ActivityLocation>
                        <trk:Status>
                            <trk:Type>D</trk:Type>
                            <trk:Description>DELIVERED</trk:Description>
                            <trk:Code>FS</trk:Code>
                        </trk:Status>
                        <trk:Date>20100912</trk:Date>
                        <trk:Time>115700</trk:Time>
                    </trk:Activity>
                    <trk:Activity>
                        <trk:ActivityLocation>
                            <trk:Address>
                                <trk:City>WEST CHESTER-MALVERN</trk:City>
                                <trk:StateProvinceCode>GA</trk:StateProvinceCode>
                                <trk:CountryCode>US</trk:CountryCode>
                            </trk:Address>
                        </trk:ActivityLocation>
                        <trk:Status>
                            <trk:Type>P</trk:Type>
                            <trk:Description>PICKUP SCAN</trk:Description>
                            <trk:Code>PU</trk:Code>
                        </trk:Status>
                        <trk:Date>20100404</trk:Date>
                        <trk:Time>144000</trk:Time>
                    </trk:Activity>
                    <trk:Activity>
                        <trk:ActivityLocation>
                            <trk:Address>
                                <trk:City>BONN</trk:City>
                                <trk:CountryCode>DE</trk:CountryCode>
                            </trk:Address>
                        </trk:ActivityLocation>
                        <trk:Status>
                            <trk:Type>X</trk:Type>
                            <trk:Description>UPS INTERNAL ACTIVITY CODE</trk:Description>
                            <trk:Code>KB</trk:Code>
                        </trk:Status>
                        <trk:Date>20100830</trk:Date>
                        <trk:Time>131300</trk:Time>
                    </trk:Activity>
                    <trk:PackageWeight>
                        <trk:UnitOfMeasurement>
                            <trk:Code>LBS</trk:Code>
                        </trk:UnitOfMeasurement>
                        <trk:Weight>1.00</trk:Weight>
                    </trk:PackageWeight>
                </trk:Package>
            </trk:Shipment>
            <trk:Disclaimer>You are using UPS tracking service on customer integration test environment, please switch to UPS production environment once you finish the test. The URL is https://onlinetools.ups.com/webservices/Track</trk:Disclaimer>
        </trk:TrackResponse>
    </soapenv:Body>
</soapenv:Envelope>
"""

InvalidTrackingNumberResponse = """<soapenv:Envelope xmlns:soapenv="http://schemas.xmlsoap.org/soap/envelope/">
    <soapenv:Header/>
    <soapenv:Body>
        <soapenv:Fault>
            <faultcode>Client</faultcode>
            <faultstring>An exception has been raised as a result of client data.</faultstring>
            <detail>
                <err:Errors xmlns:err="http://www.ups.com/XMLSchema/XOLTWS/Error/v1.1">
                    <err:ErrorDetail>
                        <err:Severity>Hard</err:Severity>
                        <err:PrimaryErrorCode>
                            <err:Code>151018</err:Code>
                            <err:Description>Invalid tracking number</err:Description>
                        </err:PrimaryErrorCode>
                    </err:ErrorDetail>
                </err:Errors>
            </detail>
        </soapenv:Fault>
    </soapenv:Body>
</soapenv:Envelope>
"""<|MERGE_RESOLUTION|>--- conflicted
+++ resolved
@@ -1,12 +1,8 @@
 import unittest
 from unittest.mock import patch
 from gds_helpers import to_xml, jsonify, export
-<<<<<<< HEAD
 from pyups.package_track import TrackRequest
-from openship.domain.entities import Tracking
-=======
 from purplship.domain.entities import Tracking
->>>>>>> 195b8b7f
 from tests.ups.fixture import proxy
 from tests.utils import strip, get_node_from_xml
 
@@ -17,19 +13,14 @@
         self.TrackRequest = TrackRequest()
         self.TrackRequest.build(tracking_request_xml)
 
-<<<<<<< HEAD
     def test_create_tracking_request(self):
-=======
+        payload = Tracking.create(tracking_numbers=["1Z12345E6205277936"])
+
+        TrackRequest_ = proxy.mapper.create_tracking_request(payload)
+
+        self.assertEqual(export(TrackRequest_), export(self.TrackRequest))
+
     @patch("purplship.mappers.ups.ups_proxy.http", return_value='<a></a>')
-    def test_create_tracking_request(self, http_mock):
->>>>>>> 195b8b7f
-        payload = Tracking.create(tracking_numbers=["1Z12345E6205277936"])
-
-        TrackRequest_ = proxy.mapper.create_tracking_request(payload)
-
-        self.assertEqual(export(TrackRequest_), export(self.TrackRequest))
-
-    @patch("openship.mappers.ups.ups_proxy.http", return_value='<a></a>')
     def test_get_trackings(self, http_mock):
         proxy.get_trackings(self.TrackRequest)
 
