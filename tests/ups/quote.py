import unittest
from unittest.mock import patch
from gds_helpers import to_xml, jsonify, export
<<<<<<< HEAD
from pyups.freight_rate import FreightRateRequest
from openship.domain.entities import Quote
=======
from purplship.domain.entities import Quote
>>>>>>> 195b8b7f
from tests.ups.fixture import proxy
from tests.utils import strip, get_node_from_xml
import time

class TestUPSQuote(unittest.TestCase):
    def setUp(self):
        req_xml = get_node_from_xml(QuoteRequestXml, "FreightRateRequest")
        self.RateRequest = FreightRateRequest()
        self.RateRequest.build(req_xml)

<<<<<<< HEAD
    def test_create_quote_request(self):
=======
    @patch("purplship.mappers.ups.ups_proxy.http", return_value='<a></a>')
    def test_create_quote_request(self, http_mock):
>>>>>>> 195b8b7f
        shipper = {
            "postal_code":"H3N1S4", "country_code":"CA", "city":"Montreal", "address_lines": ["Rue Fake"]
        }
        recipient = {"postal_code":"89109", "city":"Las Vegas", "country_code":"US"}
        shipment = {"packages": [{"id":"1", "height":3, "length":10, "width":3,"weight":4.0, "description":"TV"}]}
        payload = Quote.create(shipper=shipper, recipient=recipient, shipment=shipment)
        
        RateRequest_ = proxy.mapper.create_quote_request(payload)
        
        self.assertEqual(export(RateRequest_), export(self.RateRequest))

    @patch("openship.mappers.ups.ups_proxy.http", return_value='<a></a>')
    def test_get_quotes(self, http_mock):
        proxy.get_quotes(self.RateRequest)

        xmlStr = http_mock.call_args[1]['data'].decode("utf-8")
        self.assertEqual(strip(xmlStr), strip(QuoteRequestXml))

    def test_parse_quote_response(self):
        parsed_response = proxy.mapper.parse_quote_response(
            to_xml(QuoteResponseXml))
        self.assertEqual(jsonify(parsed_response),
                         jsonify(ParsedQuoteResponse))
                
    def test_parse_quote_error(self):
        parsed_response = proxy.mapper.parse_quote_response(
            to_xml(QuoteParsingError))
        self.assertEqual(jsonify(parsed_response),
                         jsonify(ParsedQuoteParsingError))
                
    def test_parse_quote_missing_args_error(self):
        parsed_response = proxy.mapper.parse_quote_response(
            to_xml(QuoteMissingArgsError))
        self.assertEqual(jsonify(parsed_response),
                         jsonify(ParsedQuoteMissingArgsError))


if __name__ == '__main__':
    unittest.main()



today = time.strftime('%Y%m%d')


ParsedQuoteParsingError = [
    [], 
    [
        {
            'carrier': 'UPS', 
            'code': '9380216', 
            'message': 'Missing or Invalid Handling Unit One Quantity'
        }, 
        {
            'carrier': 'UPS', 
            'code': '9360541', 
            'message': 'Missing or Invalid Pickup Date.'
        }
    ]
]

ParsedQuoteMissingArgsError = [
    [], 
    [
        {
            'carrier': 'UPS', 
            'code': '250002', 
            'message': 'Invalid Authentication Information.'
        }
    ]
]

ParsedQuoteResponse = [
    [
        {
            'base_charge': 909.26, 
            'carrier': 'UPS', 
            'currency': 'USD',
            'delivery_date': None, 
            'discount': 776.36, 
            'duties_and_taxes': 576.54, 
            'extra_charges': [
                {
                    'name': 'DSCNT', 
                    'amount': 776.36,
                    'currency': 'USD'
                }, 
                {
                    'name': 'HOL_WE_PU_DEL', 
                    'amount': 480.0,
                    'currency': 'USD'
                }, 
                {
                    'name': '2', 
                    'amount': 66.54,
                    'currency': 'USD'
                }, 
                {
                    'name': 'CA_BORDER', 
                    'amount': 30.0,
                    'currency': 'USD'
                }
            ], 
            'pickup_date': None, 
            'pickup_time': None, 
            'service_name': None, 
            'service_type': '309', 
            'total_charge': 332.72
        }
    ],
    []
]


QuoteParsingError = """<soapenv:Envelope xmlns:soapenv="http://schemas.xmlsoap.org/soap/envelope/">
    <soapenv:Header/>
    <soapenv:Body>
        <soapenv:Fault>
            <faultcode>Client</faultcode>
            <faultstring>An exception has been raised as a result of client data.</faultstring>
            <detail>
                <err:Errors xmlns:err="http://www.ups.com/XMLSchema/XOLTWS/Error/v1.1">
                    <err:ErrorDetail>
                        <err:Severity>Hard</err:Severity>
                        <err:PrimaryErrorCode>
                            <err:Code>9380216</err:Code>
                            <err:Description>Missing or Invalid Handling Unit One Quantity</err:Description>
                        </err:PrimaryErrorCode>
                    </err:ErrorDetail>
                    <err:ErrorDetail>
                        <err:Severity>Hard</err:Severity>
                        <err:PrimaryErrorCode>
                            <err:Code>9360541</err:Code>
                            <err:Description>Missing or Invalid Pickup Date.</err:Description>
                        </err:PrimaryErrorCode>
                    </err:ErrorDetail>
                </err:Errors>
            </detail>
        </soapenv:Fault>
    </soapenv:Body>
</soapenv:Envelope>
"""

QuoteMissingArgsError = """<soapenv:Envelope xmlns:soapenv="http://schemas.xmlsoap.org/soap/envelope/">
    <soapenv:Header/>
    <soapenv:Body>
        <soapenv:Fault>
            <faultcode>Client</faultcode>
            <faultstring>An exception has been raised as a result of client data.</faultstring>
            <detail>
                <err:Errors xmlns:err="http://www.ups.com/XMLSchema/XOLTWS/Error/v1.1">
                    <err:ErrorDetail>
                        <err:Severity>Authentication</err:Severity>
                        <err:PrimaryErrorCode>
                            <err:Code>250002</err:Code>
                            <err:Description>Invalid Authentication Information.</err:Description>
                        </err:PrimaryErrorCode>
                        <err:Location>
                            <err:LocationElementName>upss:Password</err:LocationElementName>
                            <err:XPathOfElement>/env:Envelope[1]/env:Header[1]/upss:UPSSecurity[1]/upss:UsernameToken[1]/upss:Password[1]</err:XPathOfElement>
                            <err:OriginalValue/>
                        </err:Location>
                        <err:SubErrorCode>
                            <err:Code>01</err:Code>
                            <err:Description>Missing required element</err:Description>
                        </err:SubErrorCode>
                    </err:ErrorDetail>
                </err:Errors>
            </detail>
        </soapenv:Fault>
    </soapenv:Body>
</soapenv:Envelope>
"""

QuoteRequestXml = f"""<tns:Envelope xmlns:tns="http://schemas.xmlsoap.org/soap/envelope/" xmlns:common="http://www.ups.com/XMLSchema/XOLTWS/Common/v1.0" xmlns:upss="http://www.ups.com/XMLSchema/XOLTWS/UPSS/v1.0" xmlns:wsf="http://www.ups.com/schema/wsf" xmlns:xsd="http://www.w3.org/2001/XMLSchema" xmlns:frt="http://www.ups.com/XMLSchema/XOLTWS/FreightRate/v1.0">
    <tns:Header>
        <upss:UPSSecurity>
            <upss:UsernameToken>
                <upss:Username>username</upss:Username>
                <upss:Password>password</upss:Password>
            </upss:UsernameToken>
            <upss:ServiceAccessToken>
                <upss:AccessLicenseNumber>FG09H9G8H09GH8G0</upss:AccessLicenseNumber>
            </upss:ServiceAccessToken>
        </upss:UPSSecurity>
    </tns:Header>
    <tns:Body>
        <frt:FreightRateRequest>
            <common:Request>
                <common:RequestOption>1</common:RequestOption>
                <common:TransactionReference>
                    <common:TransactionIdentifier>TransactionIdentifier</common:TransactionIdentifier>
                </common:TransactionReference>
            </common:Request>
            <frt:ShipFrom>
                <frt:Address>
                    <frt:AddressLine>Rue Fake</frt:AddressLine>
                    <frt:City>Montreal</frt:City>
                    <frt:PostalCode>H3N1S4</frt:PostalCode>
                    <frt:CountryCode>CA</frt:CountryCode>
                </frt:Address>
            </frt:ShipFrom>
            <frt:ShipTo>
                <frt:Address>
                    <frt:City>Las Vegas</frt:City>
                    <frt:PostalCode>89109</frt:PostalCode>
                    <frt:CountryCode>US</frt:CountryCode>
                </frt:Address>
            </frt:ShipTo>
            <frt:PaymentInformation>
                <frt:Payer>
                    <frt:Name>CA</frt:Name>
                    <frt:Address>
                        <frt:AddressLine>Rue Fake</frt:AddressLine>
                        <frt:City>Montreal</frt:City>
                        <frt:PostalCode>H3N1S4</frt:PostalCode>
                        <frt:CountryCode>CA</frt:CountryCode>
                    </frt:Address>
                    <frt:ShipperNumber>56GJE</frt:ShipperNumber>
                </frt:Payer>
                <frt:ShipmentBillingOption>
                    <frt:Code>10</frt:Code>
                </frt:ShipmentBillingOption>
            </frt:PaymentInformation>
            <frt:Service>
                <frt:Code>309</frt:Code>
                <frt:Description>UPS Ground Freight</frt:Description>
            </frt:Service>
            <frt:HandlingUnitOne>
                <frt:Quantity>1</frt:Quantity>
                <frt:Type>
                    <frt:Code>SKD</frt:Code>
                </frt:Type>
            </frt:HandlingUnitOne>
            <frt:Commodity>
                <frt:Description>TV</frt:Description>
                <frt:Weight>
                    <frt:Value>4.0</frt:Value>
                    <frt:UnitOfMeasurement>
                        <frt:Code>LBS</frt:Code>
                    </frt:UnitOfMeasurement>
                </frt:Weight>
                <frt:Dimensions>
                    <frt:UnitOfMeasurement>
                        <frt:Code>IN</frt:Code>
                    </frt:UnitOfMeasurement>
                    <frt:Length>10</frt:Length>
                    <frt:Width>3</frt:Width>
                    <frt:Height>3</frt:Height>
                </frt:Dimensions>
                <frt:NumberOfPieces>1</frt:NumberOfPieces>
                <frt:PackagingType>
                    <frt:Code>BAG</frt:Code>
                    <frt:Description>BAG</frt:Description>
                </frt:PackagingType>
                <frt:FreightClass>50</frt:FreightClass>
            </frt:Commodity>
            <frt:ShipmentServiceOptions>
                <frt:PickupOptions>
                    <frt:WeekendPickupIndicator></frt:WeekendPickupIndicator>
                </frt:PickupOptions>
            </frt:ShipmentServiceOptions>
            <frt:PickupRequest>
                <frt:PickupDate>{today}</frt:PickupDate>
            </frt:PickupRequest>
            <frt:GFPOptions/>
            <frt:HandlingUnitWeight>
                <frt:Value>1</frt:Value>
                <frt:UnitOfMeasurement>
                    <frt:Code>LB</frt:Code>
                </frt:UnitOfMeasurement>
            </frt:HandlingUnitWeight>
            <frt:AdjustedWeightIndicator></frt:AdjustedWeightIndicator>
            <frt:TimeInTransitIndicator></frt:TimeInTransitIndicator>
            <frt:DensityEligibleIndicator></frt:DensityEligibleIndicator>
        </frt:FreightRateRequest>
    </tns:Body>
</tns:Envelope>
"""

QuoteResponseXml = """<soapenv:Envelope xmlns:soapenv="http://schemas.xmlsoap.org/soap/envelope/">
    <soapenv:Header/>
    <soapenv:Body>
        <freightRate:FreightRateResponse xmlns:freightRate="http://www.ups.com/XMLSchema/XOLTWS/FreightRate/v1.0">
            <common:Response xmlns:common="http://www.ups.com/XMLSchema/XOLTWS/Common/v1.0">
                <common:ResponseStatus>
                    <common:Code>1</common:Code>
                    <common:Description>Success</common:Description>
                </common:ResponseStatus>
                <common:Alert>
                    <common:Code>9369054</common:Code>
                    <common:Description>User is not registered with UPS Ground Freight.</common:Description>
                </common:Alert>
                <common:Alert>
                    <common:Code>9369055</common:Code>
                    <common:Description>User is not eligible for contract rates.</common:Description>
                </common:Alert>
                <common:TransactionReference>
                    <common:TransactionIdentifier>ciewgss117q1stRrcn9c3s</common:TransactionIdentifier>
                </common:TransactionReference>
            </common:Response>
            <freightRate:Rate>
                <freightRate:Type>
                    <freightRate:Code>DSCNT</freightRate:Code>
                    <freightRate:Description>DSCNT</freightRate:Description>
                </freightRate:Type>
                <freightRate:Factor>
                    <freightRate:Value>776.36</freightRate:Value>
                    <freightRate:UnitOfMeasurement>
                        <freightRate:Code>USD</freightRate:Code>
                    </freightRate:UnitOfMeasurement>
                </freightRate:Factor>
            </freightRate:Rate>
            <freightRate:Rate>
                <freightRate:Type>
                    <freightRate:Code>DSCNT_RATE</freightRate:Code>
                    <freightRate:Description>DSCNT_RATE</freightRate:Description>
                </freightRate:Type>
                <freightRate:Factor>
                    <freightRate:Value>70.00</freightRate:Value>
                    <freightRate:UnitOfMeasurement>
                        <freightRate:Code>%</freightRate:Code>
                    </freightRate:UnitOfMeasurement>
                </freightRate:Factor>
            </freightRate:Rate>
            <freightRate:Rate>
                <freightRate:Type>
                    <freightRate:Code>HOL_WE_PU_DEL</freightRate:Code>
                    <freightRate:Description>HOL_WE_PU_DEL</freightRate:Description>
                </freightRate:Type>
                <freightRate:Factor>
                    <freightRate:Value>480.00</freightRate:Value>
                    <freightRate:UnitOfMeasurement>
                        <freightRate:Code>USD</freightRate:Code>
                    </freightRate:UnitOfMeasurement>
                </freightRate:Factor>
            </freightRate:Rate>
            <freightRate:Rate>
                <freightRate:Type>
                    <freightRate:Code>2</freightRate:Code>
                    <freightRate:Description>2</freightRate:Description>
                </freightRate:Type>
                <freightRate:Factor>
                    <freightRate:Value>66.54</freightRate:Value>
                    <freightRate:UnitOfMeasurement>
                        <freightRate:Code>USD</freightRate:Code>
                    </freightRate:UnitOfMeasurement>
                </freightRate:Factor>
            </freightRate:Rate>
            <freightRate:Rate>
                <freightRate:Type>
                    <freightRate:Code>CA_BORDER</freightRate:Code>
                    <freightRate:Description>CA_BORDER</freightRate:Description>
                </freightRate:Type>
                <freightRate:Factor>
                    <freightRate:Value>30.00</freightRate:Value>
                    <freightRate:UnitOfMeasurement>
                        <freightRate:Code>USD</freightRate:Code>
                    </freightRate:UnitOfMeasurement>
                </freightRate:Factor>
            </freightRate:Rate>
            <freightRate:Rate>
                <freightRate:Type>
                    <freightRate:Code>LND_GROSS</freightRate:Code>
                    <freightRate:Description>LND_GROSS</freightRate:Description>
                </freightRate:Type>
                <freightRate:Factor>
                    <freightRate:Value>1109.08</freightRate:Value>
                    <freightRate:UnitOfMeasurement>
                        <freightRate:Code>USD</freightRate:Code>
                    </freightRate:UnitOfMeasurement>
                </freightRate:Factor>
            </freightRate:Rate>
            <freightRate:Rate>
                <freightRate:Type>
                    <freightRate:Code>AFTR_DSCNT</freightRate:Code>
                    <freightRate:Description>AFTR_DSCNT</freightRate:Description>
                </freightRate:Type>
                <freightRate:Factor>
                    <freightRate:Value>332.72</freightRate:Value>
                    <freightRate:UnitOfMeasurement>
                        <freightRate:Code>USD</freightRate:Code>
                    </freightRate:UnitOfMeasurement>
                </freightRate:Factor>
            </freightRate:Rate>
            <freightRate:Commodity>
                <freightRate:Description>TV</freightRate:Description>
                <freightRate:Weight>
                    <freightRate:Value>4.0</freightRate:Value>
                    <freightRate:UnitOfMeasurement>
                        <freightRate:Code>LBS</freightRate:Code>
                    </freightRate:UnitOfMeasurement>
                </freightRate:Weight>
                <freightRate:AdjustedWeight>
                    <freightRate:Value>4.0</freightRate:Value>
                    <freightRate:UnitOfMeasurement>
                        <freightRate:Code>LBS</freightRate:Code>
                    </freightRate:UnitOfMeasurement>
                </freightRate:AdjustedWeight>
            </freightRate:Commodity>
            <freightRate:TotalShipmentCharge>
                <freightRate:CurrencyCode>USD</freightRate:CurrencyCode>
                <freightRate:MonetaryValue>909.26</freightRate:MonetaryValue>
            </freightRate:TotalShipmentCharge>
            <freightRate:BillableShipmentWeight>
                <freightRate:Value>4</freightRate:Value>
                <freightRate:UnitOfMeasurement>
                    <freightRate:Code>LBS</freightRate:Code>
                </freightRate:UnitOfMeasurement>
            </freightRate:BillableShipmentWeight>
            <freightRate:DimensionalWeight>
                <freightRate:Value>0</freightRate:Value>
                <freightRate:UnitOfMeasurement>
                    <freightRate:Code>LBS</freightRate:Code>
                </freightRate:UnitOfMeasurement>
            </freightRate:DimensionalWeight>
            <freightRate:Service>
                <freightRate:Code>309</freightRate:Code>
            </freightRate:Service>
            <freightRate:GuaranteedIndicator/>
            <freightRate:MinimumChargeAppliedIndicator/>
            <freightRate:RatingSchedule>
                <freightRate:Code>02</freightRate:Code>
                <freightRate:Description>Published Rates</freightRate:Description>
            </freightRate:RatingSchedule>
            <freightRate:TimeInTransit>
                <freightRate:DaysInTransit>5</freightRate:DaysInTransit>
            </freightRate:TimeInTransit>
        </freightRate:FreightRateResponse>
    </soapenv:Body>
</soapenv:Envelope>
"""<|MERGE_RESOLUTION|>--- conflicted
+++ resolved
@@ -1,12 +1,8 @@
 import unittest
 from unittest.mock import patch
 from gds_helpers import to_xml, jsonify, export
-<<<<<<< HEAD
 from pyups.freight_rate import FreightRateRequest
-from openship.domain.entities import Quote
-=======
 from purplship.domain.entities import Quote
->>>>>>> 195b8b7f
 from tests.ups.fixture import proxy
 from tests.utils import strip, get_node_from_xml
 import time
@@ -17,12 +13,7 @@
         self.RateRequest = FreightRateRequest()
         self.RateRequest.build(req_xml)
 
-<<<<<<< HEAD
     def test_create_quote_request(self):
-=======
-    @patch("purplship.mappers.ups.ups_proxy.http", return_value='<a></a>')
-    def test_create_quote_request(self, http_mock):
->>>>>>> 195b8b7f
         shipper = {
             "postal_code":"H3N1S4", "country_code":"CA", "city":"Montreal", "address_lines": ["Rue Fake"]
         }
@@ -34,7 +25,7 @@
         
         self.assertEqual(export(RateRequest_), export(self.RateRequest))
 
-    @patch("openship.mappers.ups.ups_proxy.http", return_value='<a></a>')
+    @patch("purplship.mappers.ups.ups_proxy.http", return_value='<a></a>')
     def test_get_quotes(self, http_mock):
         proxy.get_quotes(self.RateRequest)
 
