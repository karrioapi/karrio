--- conflicted
+++ resolved
@@ -1,65 +1,62 @@
-import { gqlstr } from "@karrio/lib";
-import { useKarrio, useAuthenticatedQuery, useAuthenticatedMutation } from "./karrio";
-import { GET_CONFIGS, UPDATE_CONFIGS } from "@karrio/types/graphql/admin/queries";
-import {
-  GetConfigs,
-  UpdateConfigs,
-  UpdateConfigsVariables,
-} from "@karrio/types/graphql/admin";
-import { useQueryClient } from "@tanstack/react-query";
-
-// Types
-export type ConfigsType = GetConfigs['configs'];
-
-// -----------------------------------------------------------
-// Platform Configuration Hook
-// -----------------------------------------------------------
-export function useConfigs() {
-  const karrio = useKarrio();
-
-  const query = useAuthenticatedQuery({
-    queryKey: ['admin_configs'],
-    queryFn: () => karrio.admin.request<GetConfigs>(gqlstr(GET_CONFIGS)),
-    staleTime: 10000,
-  });
-
-  return {
-    query,
-    configs: query.data?.configs,
-  };
-}
-
-// -----------------------------------------------------------
-// Platform Configuration Mutations Hook
-// -----------------------------------------------------------
-export function useConfigMutation() {
-  const karrio = useKarrio();
-  const queryClient = useQueryClient();
-
-  const invalidateCache = () => {
-    // Invalidate all related queries to ensure data refresh
-    // invalidateQueries will automatically trigger refetch for active queries
-    queryClient.invalidateQueries({ queryKey: ['admin_configs'] });
-    queryClient.invalidateQueries({ queryKey: ['admin_system_usage'] });
-<<<<<<< HEAD
-    // Also invalidate metadata-derived references so UI reflects feature toggles immediately
-    queryClient.invalidateQueries({ queryKey: ['references'] });
-    // Force refetch to ensure UI updates immediately
-    queryClient.refetchQueries({ queryKey: ['admin_configs'] });
-    queryClient.refetchQueries({ queryKey: ['references'] });
-=======
->>>>>>> e947104a
-  };
-
-  const updateConfigs = useAuthenticatedMutation({
-    mutationFn: (input: UpdateConfigsVariables["input"]) => karrio.admin.request<UpdateConfigs>(
-      gqlstr(UPDATE_CONFIGS),
-      { variables: { input } }
-    ),
-    onSuccess: invalidateCache,
-  });
-
-  return {
-    updateConfigs,
-  };
-}
+import { gqlstr } from "@karrio/lib";
+import { useKarrio, useAuthenticatedQuery, useAuthenticatedMutation } from "./karrio";
+import { GET_CONFIGS, UPDATE_CONFIGS } from "@karrio/types/graphql/admin/queries";
+import {
+  GetConfigs,
+  UpdateConfigs,
+  UpdateConfigsVariables,
+} from "@karrio/types/graphql/admin";
+import { useQueryClient } from "@tanstack/react-query";
+
+// Types
+export type ConfigsType = GetConfigs['configs'];
+
+// -----------------------------------------------------------
+// Platform Configuration Hook
+// -----------------------------------------------------------
+export function useConfigs() {
+  const karrio = useKarrio();
+
+  const query = useAuthenticatedQuery({
+    queryKey: ['admin_configs'],
+    queryFn: () => karrio.admin.request<GetConfigs>(gqlstr(GET_CONFIGS)),
+    staleTime: 10000,
+  });
+
+  return {
+    query,
+    configs: query.data?.configs,
+  };
+}
+
+// -----------------------------------------------------------
+// Platform Configuration Mutations Hook
+// -----------------------------------------------------------
+export function useConfigMutation() {
+  const karrio = useKarrio();
+  const queryClient = useQueryClient();
+
+  const invalidateCache = () => {
+    // Invalidate all related queries to ensure data refresh
+    // invalidateQueries will automatically trigger refetch for active queries
+    queryClient.invalidateQueries({ queryKey: ['admin_configs'] });
+    queryClient.invalidateQueries({ queryKey: ['admin_system_usage'] });
+    // Also invalidate metadata-derived references so UI reflects feature toggles immediately
+    queryClient.invalidateQueries({ queryKey: ['references'] });
+    // Force refetch to ensure UI updates immediately
+    queryClient.refetchQueries({ queryKey: ['admin_configs'] });
+    queryClient.refetchQueries({ queryKey: ['references'] });
+  };
+
+  const updateConfigs = useAuthenticatedMutation({
+    mutationFn: (input: UpdateConfigsVariables["input"]) => karrio.admin.request<UpdateConfigs>(
+      gqlstr(UPDATE_CONFIGS),
+      { variables: { input } }
+    ),
+    onSuccess: invalidateCache,
+  });
+
+  return {
+    updateConfigs,
+  };
+}