"use client";

import React, { useState } from "react";
import { Select, SelectContent, SelectItem, SelectTrigger, SelectValue } from "@karrio/ui/components/ui/select";
import { LineChart, Line, CartesianGrid, XAxis, Tooltip, ResponsiveContainer } from "recharts";
import { useDeveloperTools } from "@karrio/developers/context/developer-tools-context";
import { CopiableLink } from "@karrio/ui/components/copiable-link";
import { Eye, EyeOff, Copy, AlertCircle } from "lucide-react";
import { useAPIMetadata } from "@karrio/hooks/api-metadata";
import { Button } from "@karrio/ui/components/ui/button";
import { Badge } from "@karrio/ui/components/ui/badge";
import { useAPIToken } from "@karrio/hooks/api-token";
import { useAPIUsage } from "@karrio/hooks/usage";
import { formatDateTimeLong } from "@karrio/lib";
import { useLogs } from "@karrio/hooks/log";
import moment from "moment";

export function ActivityView() {
  const [showSecretKey, setShowSecretKey] = useState(false);
  const { setCurrentView } = useDeveloperTools();

  // Fetch API metadata, usage, token, and logs data
  const { references, metadata } = useAPIMetadata();
  const {
    query: { data: { usage } = {} },
    setFilter,
    filter,
    USAGE_FILTERS,
    DAYS_LIST,
    currentFilter,
  } = useAPIUsage();

  const { query: { data: { token } = {} } } = useAPIToken();

  // Fetch recent error logs
  const { query: { data: { logs } = {} } } = useLogs({
    status: "failed",
    first: 5 // Get only 5 recent errors
  });

  // Combine requests and errors data for unified chart
  const combinedChartData = DAYS_LIST[currentFilter() || "15 days"].map((_, i) => {
    const dayLabel = i === 0 || i === DAYS_LIST[currentFilter() || "15 days"].length - 1 ? _ : "";
    return {
      name: dayLabel,
      requests: usage?.api_requests?.find(({ date }) => moment(date).format("MMM D") === _)?.count || 0,
      errors: usage?.api_errors?.find(({ date }) => moment(date).format("MMM D") === _)?.count || 0,
    };
  });

  const totalRequests = usage?.total_requests || 0;
  const totalErrors = usage?.total_errors || 0;

  // Get real API token data
  const isTestMode = token?.key?.startsWith('test_') || token?.key?.includes('test');
  const publicKey = `pk_${isTestMode ? 'test' : 'live'}_...${token?.key?.slice(-4) || 'k4$0'}`;
  const secretKey = token?.key || "sk_test_...bH2E";

  const copyToClipboard = (text: string) => {
    navigator.clipboard.writeText(text);
  };

  const handleManageAPIKeys = () => {
    setCurrentView("api-keys");
  };

  const handleViewAllRequests = () => {
    setCurrentView("logs");
  };

  // Get recent error logs
  const recentErrors = logs?.edges?.slice(0, 3) || [];

  return (
    <div className="h-full overflow-auto bg-background">
      <div className="p-2 sm:p-4 space-y-4 sm:space-y-6">
        {/* Top Row: API Requests Chart + API Keys */}
        <div className="grid grid-cols-1 lg:grid-cols-3 gap-4 lg:gap-6">
          {/* API Requests Chart - Full width on mobile, 2/3 on desktop */}
          <div className="lg:col-span-2">
            <div className="flex items-center justify-between mb-3">
              <h3 className="text-sm font-semibold text-foreground">API requests</h3>
              <Select
                value={JSON.stringify(filter)}
                onValueChange={(value) => setFilter(JSON.parse(value))}
              >
                <SelectTrigger className="w-auto min-w-[4rem] h-7 text-xs text-foreground border-border [&>span]:line-clamp-none">
                  <SelectValue />
                </SelectTrigger>
                <SelectContent className="devtools-theme dark bg-popover text-foreground border-border">
                  {Object.entries(USAGE_FILTERS).map(([key, value]) => (
                    <SelectItem key={key} value={JSON.stringify(value)} className="text-foreground focus:bg-primary/20 focus:text-foreground">
                      {key}
                    </SelectItem>
                  ))}
                </SelectContent>
              </Select>
            </div>

            <div className="flex items-center gap-2 sm:gap-4 mb-3">
              <div className="flex items-center gap-2">
                <div className="w-2 h-2 rounded-full bg-blue-400"></div>
                <span className="text-xs sm:text-sm font-semibold text-blue-400">{totalRequests} total</span>
              </div>
              <div className="flex items-center gap-2">
                <div className="w-2 h-2 rounded-full bg-red-400"></div>
                <span className="text-xs sm:text-sm font-semibold text-red-300">{totalErrors} failed</span>
              </div>
            </div>

            <div style={{ width: "100%", height: "160px" }} className="sm:h-[200px]">
              {usage?.api_requests && (
                <ResponsiveContainer width="100%" height="100%">
                  <LineChart
                    data={combinedChartData}
                    margin={{ top: 5, right: 5, left: 5, bottom: 5 }}
                  >
                    <CartesianGrid strokeDasharray="3 3" stroke="#1f2937" />
                    <XAxis
                      dataKey="name"
                      axisLine={false}
                      tickLine={false}
                      tick={{ fontSize: 11, fill: '#94a3b8' }}
                    />
                    <Tooltip
                      contentStyle={{
                        backgroundColor: '#0f0c24',
                        border: 'none',
                        borderRadius: '6px',
                        color: 'white',
                        fontSize: '12px'
                      }}
                    />
                    <Line
                      type="linear"
                      dataKey="requests"
                      stroke="#3b82f6"
                      strokeWidth={2}
                      dot={false}
                      name="Requests"
                    />
                    <Line
                      type="linear"
                      dataKey="errors"
                      stroke="#ef4444"
                      strokeWidth={2}
                      dot={false}
                      name="Errors"
                    />
                  </LineChart>
                </ResponsiveContainer>
              )}
            </div>

            <div className="mt-3">
              <Button
                variant="link"
                size="sm"
                className="text-xs sm:text-sm text-primary hover:text-primary/80 p-0 h-auto"
                onClick={handleViewAllRequests}
              >
                View all requests
              </Button>
              <span className="text-xs text-muted-foreground ml-2 sm:ml-3">
                Updated today {new Date().toLocaleTimeString('en-US', {
                  hour: 'numeric',
                  minute: '2-digit',
                  hour12: true
                })}
              </span>
            </div>
          </div>

          {/* API Keys Section */}
          <div className="lg:col-span-1">
            <div className="flex items-center justify-between mb-3">
              <h3 className="text-sm font-semibold text-foreground">API keys</h3>
              <Button
                variant="link"
                size="sm"
                className="text-xs sm:text-sm text-primary hover:text-primary/80 p-0 h-auto"
                onClick={handleManageAPIKeys}
              >
                Manage API keys
              </Button>
            </div>
            <div className="space-y-2">
              <div className="text-xs text-muted-foreground mb-1">Standard keys</div>
              <div className="space-y-1">
                <div className="flex items-center justify-between text-sm">
                  <span className="text-muted-foreground text-xs sm:text-sm">Publishable key</span>
                  <div className="flex items-center gap-1 sm:gap-2">
                    <code className="text-xs bg-muted border border-border text-foreground px-1 sm:px-2 py-1 rounded truncate max-w-[100px] sm:max-w-none">{publicKey}</code>
                    <Button
                      variant="ghost"
                      size="sm"
                      onClick={() => copyToClipboard(publicKey)}
                      className="h-5 w-5 sm:h-6 sm:w-6 p-0"
                    >
                      <Copy className="h-3 w-3" />
                    </Button>
                  </div>
                </div>
                <div className="flex items-center justify-between text-sm">
                  <span className="text-muted-foreground text-xs sm:text-sm">Secret key</span>
                  <div className="flex items-center gap-1 sm:gap-2">
                    <code className="text-xs bg-muted border border-border text-foreground px-1 sm:px-2 py-1 rounded truncate max-w-[100px] sm:max-w-none">
                      {showSecretKey ? secretKey : `${secretKey.slice(0, 7)}...`}
                    </code>
                    <Button
                      variant="ghost"
                      size="sm"
                      onClick={() => setShowSecretKey(!showSecretKey)}
                      className="h-5 w-5 sm:h-6 sm:w-6 p-0"
                    >
                      {showSecretKey ? <EyeOff className="h-3 w-3" /> : <Eye className="h-3 w-3" />}
                    </Button>
                    <Button
                      variant="ghost"
                      size="sm"
                      onClick={() => copyToClipboard(secretKey)}
                      className="h-5 w-5 sm:h-6 sm:w-6 p-0"
                    >
                      <Copy className="h-3 w-3" />
                    </Button>
                  </div>
                </div>
              </div>
            </div>
          </div>
        </div>

        {/* Second Row: Recent Errors + API Details */}
        <div className="grid grid-cols-1 lg:grid-cols-3 gap-4 lg:gap-6">
          {/* Recent Errors - Full width on mobile, 2/3 on desktop */}
          <div className="lg:col-span-2">
            <h3 className="text-sm font-semibold text-foreground mb-3">Recent errors</h3>
            {recentErrors.length > 0 ? (
              <div className="space-y-2">
                {recentErrors.map(({ node: log }) => (
                  <div key={log.id} className="flex items-center gap-2 sm:gap-3 p-2 bg-red-900/20 border border-red-900/40 rounded">
                    <AlertCircle className="h-4 w-4 text-red-400 flex-shrink-0" />
                    <div className="flex-1 min-w-0">
                      <div className="text-xs sm:text-sm font-medium text-red-200 truncate">
                        {log.status_code} - {log.method} {log.path}
                      </div>
                      <div className="text-xs text-red-300">
                        {formatDateTimeLong(log.requested_at)}
                      </div>
                    </div>
                    <Badge variant="destructive" className="text-xs flex-shrink-0">
                      {log.status_code}
                    </Badge>
                  </div>
                ))}
                <Button
                  variant="link"
                  size="sm"
                  className="text-xs sm:text-sm text-[#8B5CF6] hover:text-purple-200 p-0 h-auto"
                  onClick={handleViewAllRequests}
                >
                  View all logs →
                </Button>
              </div>
            ) : (
              <div className="flex flex-col items-center justify-center py-6 sm:py-8 text-center">
                <div className="w-10 h-10 sm:w-12 sm:h-12 rounded-full bg-green-900/20 flex items-center justify-center mb-3">
                  <div className="w-5 h-5 sm:w-6 sm:h-6 rounded-full bg-green-500 flex items-center justify-center">
                    <span className="text-neutral-50 text-xs">✓</span>
                  </div>
                </div>
                <p className="text-xs sm:text-sm font-medium text-foreground">Your integration is running smoothly</p>
                <p className="text-xs text-muted-foreground mt-1">
                  Come back here to see recent errors and recommendations
                </p>
              </div>
            )}
          </div>

          {/* API Details */}
          <div className="lg:col-span-1">
            <h3 className="text-sm font-semibold text-foreground mb-3">API Details</h3>
            <div className="space-y-3">
              {/* API Version */}
              <div>
                <div className="text-xs text-muted-foreground mb-1">API Version</div>
                <code className="text-xs sm:text-sm bg-muted border border-border text-foreground px-2 py-1 rounded">{references?.VERSION}</code>
              </div>

              {/* API Endpoints */}
              <div className="space-y-2">
                <div>
                  <div className="text-xs text-muted-foreground mb-1">REST API</div>
                  <CopiableLink
<<<<<<< HEAD
                    className="text-xs font-mono bg-muted border border-border text-foreground px-2 py-1 rounded block truncate"
=======
                    className="w-2/3 h-7 px-2 gap-1.5 !justify-start"
>>>>>>> 28fb0187
                    text={references?.HOST}
                    title="Copy REST API URL"
                    variant="outline"
                    size="sm"
                  />
                </div>
                <div>
                  <div className="text-xs text-muted-foreground mb-1">GraphQL API</div>
                  <CopiableLink
<<<<<<< HEAD
                    className="text-xs font-mono bg-muted border border-border text-foreground px-2 py-1 rounded block truncate"
=======
                    className="w-2/3 h-7 px-2 gap-1.5 !justify-start"
>>>>>>> 28fb0187
                    text={references?.GRAPHQL}
                    title="Copy GraphQL API URL"
                    variant="outline"
                    size="sm"
                  />
                </div>
              </div>
            </div>
          </div>
        </div>
      </div>
    </div>
  );
}
<|MERGE_RESOLUTION|>--- conflicted
+++ resolved
@@ -1,327 +1,319 @@
-"use client";
-
-import React, { useState } from "react";
-import { Select, SelectContent, SelectItem, SelectTrigger, SelectValue } from "@karrio/ui/components/ui/select";
-import { LineChart, Line, CartesianGrid, XAxis, Tooltip, ResponsiveContainer } from "recharts";
-import { useDeveloperTools } from "@karrio/developers/context/developer-tools-context";
-import { CopiableLink } from "@karrio/ui/components/copiable-link";
-import { Eye, EyeOff, Copy, AlertCircle } from "lucide-react";
-import { useAPIMetadata } from "@karrio/hooks/api-metadata";
-import { Button } from "@karrio/ui/components/ui/button";
-import { Badge } from "@karrio/ui/components/ui/badge";
-import { useAPIToken } from "@karrio/hooks/api-token";
-import { useAPIUsage } from "@karrio/hooks/usage";
-import { formatDateTimeLong } from "@karrio/lib";
-import { useLogs } from "@karrio/hooks/log";
-import moment from "moment";
-
-export function ActivityView() {
-  const [showSecretKey, setShowSecretKey] = useState(false);
-  const { setCurrentView } = useDeveloperTools();
-
-  // Fetch API metadata, usage, token, and logs data
-  const { references, metadata } = useAPIMetadata();
-  const {
-    query: { data: { usage } = {} },
-    setFilter,
-    filter,
-    USAGE_FILTERS,
-    DAYS_LIST,
-    currentFilter,
-  } = useAPIUsage();
-
-  const { query: { data: { token } = {} } } = useAPIToken();
-
-  // Fetch recent error logs
-  const { query: { data: { logs } = {} } } = useLogs({
-    status: "failed",
-    first: 5 // Get only 5 recent errors
-  });
-
-  // Combine requests and errors data for unified chart
-  const combinedChartData = DAYS_LIST[currentFilter() || "15 days"].map((_, i) => {
-    const dayLabel = i === 0 || i === DAYS_LIST[currentFilter() || "15 days"].length - 1 ? _ : "";
-    return {
-      name: dayLabel,
-      requests: usage?.api_requests?.find(({ date }) => moment(date).format("MMM D") === _)?.count || 0,
-      errors: usage?.api_errors?.find(({ date }) => moment(date).format("MMM D") === _)?.count || 0,
-    };
-  });
-
-  const totalRequests = usage?.total_requests || 0;
-  const totalErrors = usage?.total_errors || 0;
-
-  // Get real API token data
-  const isTestMode = token?.key?.startsWith('test_') || token?.key?.includes('test');
-  const publicKey = `pk_${isTestMode ? 'test' : 'live'}_...${token?.key?.slice(-4) || 'k4$0'}`;
-  const secretKey = token?.key || "sk_test_...bH2E";
-
-  const copyToClipboard = (text: string) => {
-    navigator.clipboard.writeText(text);
-  };
-
-  const handleManageAPIKeys = () => {
-    setCurrentView("api-keys");
-  };
-
-  const handleViewAllRequests = () => {
-    setCurrentView("logs");
-  };
-
-  // Get recent error logs
-  const recentErrors = logs?.edges?.slice(0, 3) || [];
-
-  return (
-    <div className="h-full overflow-auto bg-background">
-      <div className="p-2 sm:p-4 space-y-4 sm:space-y-6">
-        {/* Top Row: API Requests Chart + API Keys */}
-        <div className="grid grid-cols-1 lg:grid-cols-3 gap-4 lg:gap-6">
-          {/* API Requests Chart - Full width on mobile, 2/3 on desktop */}
-          <div className="lg:col-span-2">
-            <div className="flex items-center justify-between mb-3">
-              <h3 className="text-sm font-semibold text-foreground">API requests</h3>
-              <Select
-                value={JSON.stringify(filter)}
-                onValueChange={(value) => setFilter(JSON.parse(value))}
-              >
-                <SelectTrigger className="w-auto min-w-[4rem] h-7 text-xs text-foreground border-border [&>span]:line-clamp-none">
-                  <SelectValue />
-                </SelectTrigger>
-                <SelectContent className="devtools-theme dark bg-popover text-foreground border-border">
-                  {Object.entries(USAGE_FILTERS).map(([key, value]) => (
-                    <SelectItem key={key} value={JSON.stringify(value)} className="text-foreground focus:bg-primary/20 focus:text-foreground">
-                      {key}
-                    </SelectItem>
-                  ))}
-                </SelectContent>
-              </Select>
-            </div>
-
-            <div className="flex items-center gap-2 sm:gap-4 mb-3">
-              <div className="flex items-center gap-2">
-                <div className="w-2 h-2 rounded-full bg-blue-400"></div>
-                <span className="text-xs sm:text-sm font-semibold text-blue-400">{totalRequests} total</span>
-              </div>
-              <div className="flex items-center gap-2">
-                <div className="w-2 h-2 rounded-full bg-red-400"></div>
-                <span className="text-xs sm:text-sm font-semibold text-red-300">{totalErrors} failed</span>
-              </div>
-            </div>
-
-            <div style={{ width: "100%", height: "160px" }} className="sm:h-[200px]">
-              {usage?.api_requests && (
-                <ResponsiveContainer width="100%" height="100%">
-                  <LineChart
-                    data={combinedChartData}
-                    margin={{ top: 5, right: 5, left: 5, bottom: 5 }}
-                  >
-                    <CartesianGrid strokeDasharray="3 3" stroke="#1f2937" />
-                    <XAxis
-                      dataKey="name"
-                      axisLine={false}
-                      tickLine={false}
-                      tick={{ fontSize: 11, fill: '#94a3b8' }}
-                    />
-                    <Tooltip
-                      contentStyle={{
-                        backgroundColor: '#0f0c24',
-                        border: 'none',
-                        borderRadius: '6px',
-                        color: 'white',
-                        fontSize: '12px'
-                      }}
-                    />
-                    <Line
-                      type="linear"
-                      dataKey="requests"
-                      stroke="#3b82f6"
-                      strokeWidth={2}
-                      dot={false}
-                      name="Requests"
-                    />
-                    <Line
-                      type="linear"
-                      dataKey="errors"
-                      stroke="#ef4444"
-                      strokeWidth={2}
-                      dot={false}
-                      name="Errors"
-                    />
-                  </LineChart>
-                </ResponsiveContainer>
-              )}
-            </div>
-
-            <div className="mt-3">
-              <Button
-                variant="link"
-                size="sm"
-                className="text-xs sm:text-sm text-primary hover:text-primary/80 p-0 h-auto"
-                onClick={handleViewAllRequests}
-              >
-                View all requests
-              </Button>
-              <span className="text-xs text-muted-foreground ml-2 sm:ml-3">
-                Updated today {new Date().toLocaleTimeString('en-US', {
-                  hour: 'numeric',
-                  minute: '2-digit',
-                  hour12: true
-                })}
-              </span>
-            </div>
-          </div>
-
-          {/* API Keys Section */}
-          <div className="lg:col-span-1">
-            <div className="flex items-center justify-between mb-3">
-              <h3 className="text-sm font-semibold text-foreground">API keys</h3>
-              <Button
-                variant="link"
-                size="sm"
-                className="text-xs sm:text-sm text-primary hover:text-primary/80 p-0 h-auto"
-                onClick={handleManageAPIKeys}
-              >
-                Manage API keys
-              </Button>
-            </div>
-            <div className="space-y-2">
-              <div className="text-xs text-muted-foreground mb-1">Standard keys</div>
-              <div className="space-y-1">
-                <div className="flex items-center justify-between text-sm">
-                  <span className="text-muted-foreground text-xs sm:text-sm">Publishable key</span>
-                  <div className="flex items-center gap-1 sm:gap-2">
-                    <code className="text-xs bg-muted border border-border text-foreground px-1 sm:px-2 py-1 rounded truncate max-w-[100px] sm:max-w-none">{publicKey}</code>
-                    <Button
-                      variant="ghost"
-                      size="sm"
-                      onClick={() => copyToClipboard(publicKey)}
-                      className="h-5 w-5 sm:h-6 sm:w-6 p-0"
-                    >
-                      <Copy className="h-3 w-3" />
-                    </Button>
-                  </div>
-                </div>
-                <div className="flex items-center justify-between text-sm">
-                  <span className="text-muted-foreground text-xs sm:text-sm">Secret key</span>
-                  <div className="flex items-center gap-1 sm:gap-2">
-                    <code className="text-xs bg-muted border border-border text-foreground px-1 sm:px-2 py-1 rounded truncate max-w-[100px] sm:max-w-none">
-                      {showSecretKey ? secretKey : `${secretKey.slice(0, 7)}...`}
-                    </code>
-                    <Button
-                      variant="ghost"
-                      size="sm"
-                      onClick={() => setShowSecretKey(!showSecretKey)}
-                      className="h-5 w-5 sm:h-6 sm:w-6 p-0"
-                    >
-                      {showSecretKey ? <EyeOff className="h-3 w-3" /> : <Eye className="h-3 w-3" />}
-                    </Button>
-                    <Button
-                      variant="ghost"
-                      size="sm"
-                      onClick={() => copyToClipboard(secretKey)}
-                      className="h-5 w-5 sm:h-6 sm:w-6 p-0"
-                    >
-                      <Copy className="h-3 w-3" />
-                    </Button>
-                  </div>
-                </div>
-              </div>
-            </div>
-          </div>
-        </div>
-
-        {/* Second Row: Recent Errors + API Details */}
-        <div className="grid grid-cols-1 lg:grid-cols-3 gap-4 lg:gap-6">
-          {/* Recent Errors - Full width on mobile, 2/3 on desktop */}
-          <div className="lg:col-span-2">
-            <h3 className="text-sm font-semibold text-foreground mb-3">Recent errors</h3>
-            {recentErrors.length > 0 ? (
-              <div className="space-y-2">
-                {recentErrors.map(({ node: log }) => (
-                  <div key={log.id} className="flex items-center gap-2 sm:gap-3 p-2 bg-red-900/20 border border-red-900/40 rounded">
-                    <AlertCircle className="h-4 w-4 text-red-400 flex-shrink-0" />
-                    <div className="flex-1 min-w-0">
-                      <div className="text-xs sm:text-sm font-medium text-red-200 truncate">
-                        {log.status_code} - {log.method} {log.path}
-                      </div>
-                      <div className="text-xs text-red-300">
-                        {formatDateTimeLong(log.requested_at)}
-                      </div>
-                    </div>
-                    <Badge variant="destructive" className="text-xs flex-shrink-0">
-                      {log.status_code}
-                    </Badge>
-                  </div>
-                ))}
-                <Button
-                  variant="link"
-                  size="sm"
-                  className="text-xs sm:text-sm text-[#8B5CF6] hover:text-purple-200 p-0 h-auto"
-                  onClick={handleViewAllRequests}
-                >
-                  View all logs →
-                </Button>
-              </div>
-            ) : (
-              <div className="flex flex-col items-center justify-center py-6 sm:py-8 text-center">
-                <div className="w-10 h-10 sm:w-12 sm:h-12 rounded-full bg-green-900/20 flex items-center justify-center mb-3">
-                  <div className="w-5 h-5 sm:w-6 sm:h-6 rounded-full bg-green-500 flex items-center justify-center">
-                    <span className="text-neutral-50 text-xs">✓</span>
-                  </div>
-                </div>
-                <p className="text-xs sm:text-sm font-medium text-foreground">Your integration is running smoothly</p>
-                <p className="text-xs text-muted-foreground mt-1">
-                  Come back here to see recent errors and recommendations
-                </p>
-              </div>
-            )}
-          </div>
-
-          {/* API Details */}
-          <div className="lg:col-span-1">
-            <h3 className="text-sm font-semibold text-foreground mb-3">API Details</h3>
-            <div className="space-y-3">
-              {/* API Version */}
-              <div>
-                <div className="text-xs text-muted-foreground mb-1">API Version</div>
-                <code className="text-xs sm:text-sm bg-muted border border-border text-foreground px-2 py-1 rounded">{references?.VERSION}</code>
-              </div>
-
-              {/* API Endpoints */}
-              <div className="space-y-2">
-                <div>
-                  <div className="text-xs text-muted-foreground mb-1">REST API</div>
-                  <CopiableLink
-<<<<<<< HEAD
-                    className="text-xs font-mono bg-muted border border-border text-foreground px-2 py-1 rounded block truncate"
-=======
-                    className="w-2/3 h-7 px-2 gap-1.5 !justify-start"
->>>>>>> 28fb0187
-                    text={references?.HOST}
-                    title="Copy REST API URL"
-                    variant="outline"
-                    size="sm"
-                  />
-                </div>
-                <div>
-                  <div className="text-xs text-muted-foreground mb-1">GraphQL API</div>
-                  <CopiableLink
-<<<<<<< HEAD
-                    className="text-xs font-mono bg-muted border border-border text-foreground px-2 py-1 rounded block truncate"
-=======
-                    className="w-2/3 h-7 px-2 gap-1.5 !justify-start"
->>>>>>> 28fb0187
-                    text={references?.GRAPHQL}
-                    title="Copy GraphQL API URL"
-                    variant="outline"
-                    size="sm"
-                  />
-                </div>
-              </div>
-            </div>
-          </div>
-        </div>
-      </div>
-    </div>
-  );
-}
+"use client";
+
+import React, { useState } from "react";
+import { Select, SelectContent, SelectItem, SelectTrigger, SelectValue } from "@karrio/ui/components/ui/select";
+import { LineChart, Line, CartesianGrid, XAxis, Tooltip, ResponsiveContainer } from "recharts";
+import { useDeveloperTools } from "@karrio/developers/context/developer-tools-context";
+import { CopiableLink } from "@karrio/ui/components/copiable-link";
+import { Eye, EyeOff, Copy, AlertCircle } from "lucide-react";
+import { useAPIMetadata } from "@karrio/hooks/api-metadata";
+import { Button } from "@karrio/ui/components/ui/button";
+import { Badge } from "@karrio/ui/components/ui/badge";
+import { useAPIToken } from "@karrio/hooks/api-token";
+import { useAPIUsage } from "@karrio/hooks/usage";
+import { formatDateTimeLong } from "@karrio/lib";
+import { useLogs } from "@karrio/hooks/log";
+import moment from "moment";
+
+export function ActivityView() {
+  const [showSecretKey, setShowSecretKey] = useState(false);
+  const { setCurrentView } = useDeveloperTools();
+
+  // Fetch API metadata, usage, token, and logs data
+  const { references, metadata } = useAPIMetadata();
+  const {
+    query: { data: { usage } = {} },
+    setFilter,
+    filter,
+    USAGE_FILTERS,
+    DAYS_LIST,
+    currentFilter,
+  } = useAPIUsage();
+
+  const { query: { data: { token } = {} } } = useAPIToken();
+
+  // Fetch recent error logs
+  const { query: { data: { logs } = {} } } = useLogs({
+    status: "failed",
+    first: 5 // Get only 5 recent errors
+  });
+
+  // Combine requests and errors data for unified chart
+  const combinedChartData = DAYS_LIST[currentFilter() || "15 days"].map((_, i) => {
+    const dayLabel = i === 0 || i === DAYS_LIST[currentFilter() || "15 days"].length - 1 ? _ : "";
+    return {
+      name: dayLabel,
+      requests: usage?.api_requests?.find(({ date }) => moment(date).format("MMM D") === _)?.count || 0,
+      errors: usage?.api_errors?.find(({ date }) => moment(date).format("MMM D") === _)?.count || 0,
+    };
+  });
+
+  const totalRequests = usage?.total_requests || 0;
+  const totalErrors = usage?.total_errors || 0;
+
+  // Get real API token data
+  const isTestMode = token?.key?.startsWith('test_') || token?.key?.includes('test');
+  const publicKey = `pk_${isTestMode ? 'test' : 'live'}_...${token?.key?.slice(-4) || 'k4$0'}`;
+  const secretKey = token?.key || "sk_test_...bH2E";
+
+  const copyToClipboard = (text: string) => {
+    navigator.clipboard.writeText(text);
+  };
+
+  const handleManageAPIKeys = () => {
+    setCurrentView("api-keys");
+  };
+
+  const handleViewAllRequests = () => {
+    setCurrentView("logs");
+  };
+
+  // Get recent error logs
+  const recentErrors = logs?.edges?.slice(0, 3) || [];
+
+  return (
+    <div className="h-full overflow-auto bg-background">
+      <div className="p-2 sm:p-4 space-y-4 sm:space-y-6">
+        {/* Top Row: API Requests Chart + API Keys */}
+        <div className="grid grid-cols-1 lg:grid-cols-3 gap-4 lg:gap-6">
+          {/* API Requests Chart - Full width on mobile, 2/3 on desktop */}
+          <div className="lg:col-span-2">
+            <div className="flex items-center justify-between mb-3">
+              <h3 className="text-sm font-semibold text-foreground">API requests</h3>
+              <Select
+                value={JSON.stringify(filter)}
+                onValueChange={(value) => setFilter(JSON.parse(value))}
+              >
+                <SelectTrigger className="w-auto min-w-[4rem] h-7 text-xs text-foreground border-border [&>span]:line-clamp-none">
+                  <SelectValue />
+                </SelectTrigger>
+                <SelectContent className="devtools-theme dark bg-popover text-foreground border-border">
+                  {Object.entries(USAGE_FILTERS).map(([key, value]) => (
+                    <SelectItem key={key} value={JSON.stringify(value)} className="text-foreground focus:bg-primary/20 focus:text-foreground">
+                      {key}
+                    </SelectItem>
+                  ))}
+                </SelectContent>
+              </Select>
+            </div>
+
+            <div className="flex items-center gap-2 sm:gap-4 mb-3">
+              <div className="flex items-center gap-2">
+                <div className="w-2 h-2 rounded-full bg-blue-400"></div>
+                <span className="text-xs sm:text-sm font-semibold text-blue-400">{totalRequests} total</span>
+              </div>
+              <div className="flex items-center gap-2">
+                <div className="w-2 h-2 rounded-full bg-red-400"></div>
+                <span className="text-xs sm:text-sm font-semibold text-red-300">{totalErrors} failed</span>
+              </div>
+            </div>
+
+            <div style={{ width: "100%", height: "160px" }} className="sm:h-[200px]">
+              {usage?.api_requests && (
+                <ResponsiveContainer width="100%" height="100%">
+                  <LineChart
+                    data={combinedChartData}
+                    margin={{ top: 5, right: 5, left: 5, bottom: 5 }}
+                  >
+                    <CartesianGrid strokeDasharray="3 3" stroke="#1f2937" />
+                    <XAxis
+                      dataKey="name"
+                      axisLine={false}
+                      tickLine={false}
+                      tick={{ fontSize: 11, fill: '#94a3b8' }}
+                    />
+                    <Tooltip
+                      contentStyle={{
+                        backgroundColor: '#0f0c24',
+                        border: 'none',
+                        borderRadius: '6px',
+                        color: 'white',
+                        fontSize: '12px'
+                      }}
+                    />
+                    <Line
+                      type="linear"
+                      dataKey="requests"
+                      stroke="#3b82f6"
+                      strokeWidth={2}
+                      dot={false}
+                      name="Requests"
+                    />
+                    <Line
+                      type="linear"
+                      dataKey="errors"
+                      stroke="#ef4444"
+                      strokeWidth={2}
+                      dot={false}
+                      name="Errors"
+                    />
+                  </LineChart>
+                </ResponsiveContainer>
+              )}
+            </div>
+
+            <div className="mt-3">
+              <Button
+                variant="link"
+                size="sm"
+                className="text-xs sm:text-sm text-primary hover:text-primary/80 p-0 h-auto"
+                onClick={handleViewAllRequests}
+              >
+                View all requests
+              </Button>
+              <span className="text-xs text-muted-foreground ml-2 sm:ml-3">
+                Updated today {new Date().toLocaleTimeString('en-US', {
+                  hour: 'numeric',
+                  minute: '2-digit',
+                  hour12: true
+                })}
+              </span>
+            </div>
+          </div>
+
+          {/* API Keys Section */}
+          <div className="lg:col-span-1">
+            <div className="flex items-center justify-between mb-3">
+              <h3 className="text-sm font-semibold text-foreground">API keys</h3>
+              <Button
+                variant="link"
+                size="sm"
+                className="text-xs sm:text-sm text-primary hover:text-primary/80 p-0 h-auto"
+                onClick={handleManageAPIKeys}
+              >
+                Manage API keys
+              </Button>
+            </div>
+            <div className="space-y-2">
+              <div className="text-xs text-muted-foreground mb-1">Standard keys</div>
+              <div className="space-y-1">
+                <div className="flex items-center justify-between text-sm">
+                  <span className="text-muted-foreground text-xs sm:text-sm">Publishable key</span>
+                  <div className="flex items-center gap-1 sm:gap-2">
+                    <code className="text-xs bg-muted border border-border text-foreground px-1 sm:px-2 py-1 rounded truncate max-w-[100px] sm:max-w-none">{publicKey}</code>
+                    <Button
+                      variant="ghost"
+                      size="sm"
+                      onClick={() => copyToClipboard(publicKey)}
+                      className="h-5 w-5 sm:h-6 sm:w-6 p-0"
+                    >
+                      <Copy className="h-3 w-3" />
+                    </Button>
+                  </div>
+                </div>
+                <div className="flex items-center justify-between text-sm">
+                  <span className="text-muted-foreground text-xs sm:text-sm">Secret key</span>
+                  <div className="flex items-center gap-1 sm:gap-2">
+                    <code className="text-xs bg-muted border border-border text-foreground px-1 sm:px-2 py-1 rounded truncate max-w-[100px] sm:max-w-none">
+                      {showSecretKey ? secretKey : `${secretKey.slice(0, 7)}...`}
+                    </code>
+                    <Button
+                      variant="ghost"
+                      size="sm"
+                      onClick={() => setShowSecretKey(!showSecretKey)}
+                      className="h-5 w-5 sm:h-6 sm:w-6 p-0"
+                    >
+                      {showSecretKey ? <EyeOff className="h-3 w-3" /> : <Eye className="h-3 w-3" />}
+                    </Button>
+                    <Button
+                      variant="ghost"
+                      size="sm"
+                      onClick={() => copyToClipboard(secretKey)}
+                      className="h-5 w-5 sm:h-6 sm:w-6 p-0"
+                    >
+                      <Copy className="h-3 w-3" />
+                    </Button>
+                  </div>
+                </div>
+              </div>
+            </div>
+          </div>
+        </div>
+
+        {/* Second Row: Recent Errors + API Details */}
+        <div className="grid grid-cols-1 lg:grid-cols-3 gap-4 lg:gap-6">
+          {/* Recent Errors - Full width on mobile, 2/3 on desktop */}
+          <div className="lg:col-span-2">
+            <h3 className="text-sm font-semibold text-foreground mb-3">Recent errors</h3>
+            {recentErrors.length > 0 ? (
+              <div className="space-y-2">
+                {recentErrors.map(({ node: log }) => (
+                  <div key={log.id} className="flex items-center gap-2 sm:gap-3 p-2 bg-red-900/20 border border-red-900/40 rounded">
+                    <AlertCircle className="h-4 w-4 text-red-400 flex-shrink-0" />
+                    <div className="flex-1 min-w-0">
+                      <div className="text-xs sm:text-sm font-medium text-red-200 truncate">
+                        {log.status_code} - {log.method} {log.path}
+                      </div>
+                      <div className="text-xs text-red-300">
+                        {formatDateTimeLong(log.requested_at)}
+                      </div>
+                    </div>
+                    <Badge variant="destructive" className="text-xs flex-shrink-0">
+                      {log.status_code}
+                    </Badge>
+                  </div>
+                ))}
+                <Button
+                  variant="link"
+                  size="sm"
+                  className="text-xs sm:text-sm text-[#8B5CF6] hover:text-purple-200 p-0 h-auto"
+                  onClick={handleViewAllRequests}
+                >
+                  View all logs →
+                </Button>
+              </div>
+            ) : (
+              <div className="flex flex-col items-center justify-center py-6 sm:py-8 text-center">
+                <div className="w-10 h-10 sm:w-12 sm:h-12 rounded-full bg-green-900/20 flex items-center justify-center mb-3">
+                  <div className="w-5 h-5 sm:w-6 sm:h-6 rounded-full bg-green-500 flex items-center justify-center">
+                    <span className="text-neutral-50 text-xs">✓</span>
+                  </div>
+                </div>
+                <p className="text-xs sm:text-sm font-medium text-foreground">Your integration is running smoothly</p>
+                <p className="text-xs text-muted-foreground mt-1">
+                  Come back here to see recent errors and recommendations
+                </p>
+              </div>
+            )}
+          </div>
+
+          {/* API Details */}
+          <div className="lg:col-span-1">
+            <h3 className="text-sm font-semibold text-foreground mb-3">API Details</h3>
+            <div className="space-y-3">
+              {/* API Version */}
+              <div>
+                <div className="text-xs text-muted-foreground mb-1">API Version</div>
+                <code className="text-xs sm:text-sm bg-muted border border-border text-foreground px-2 py-1 rounded">{references?.VERSION}</code>
+              </div>
+
+              {/* API Endpoints */}
+              <div className="space-y-2">
+                <div>
+                  <div className="text-xs text-muted-foreground mb-1">REST API</div>
+                  <CopiableLink
+                    className="text-xs font-mono bg-muted border border-border text-foreground px-2 py-1 rounded block truncate"
+                    text={references?.HOST}
+                    title="Copy REST API URL"
+                    variant="outline"
+                    size="sm"
+                  />
+                </div>
+                <div>
+                  <div className="text-xs text-muted-foreground mb-1">GraphQL API</div>
+                  <CopiableLink
+                    className="text-xs font-mono bg-muted border border-border text-foreground px-2 py-1 rounded block truncate"
+                    text={references?.GRAPHQL}
+                    title="Copy GraphQL API URL"
+                    variant="outline"
+                    size="sm"
+                  />
+                </div>
+              </div>
+            </div>
+          </div>
+        </div>
+      </div>
+    </div>
+  );
+}