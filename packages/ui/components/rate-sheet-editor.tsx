<<<<<<< HEAD
"use client";

import { Select, SelectContent, SelectItem, SelectTrigger, SelectValue } from "@karrio/ui/components/ui/select";
import { Tabs, TabsContent, TabsList, TabsTrigger } from "@karrio/ui/components/ui/tabs";
import { ServiceEditorModal } from "@karrio/ui/components/modals/service-editor-modal";
import { CURRENCY_OPTIONS, DIMENSION_UNITS, WEIGHT_UNITS } from "@karrio/types";
import { RateSheetTable } from "@karrio/ui/components/rate-sheet-table";
import { Sheet, SheetContent, SheetTitle } from "@karrio/ui/components/ui/sheet";
import { Cross2Icon, TrashIcon } from "@radix-ui/react-icons";
import { useLoader } from "@karrio/ui/core/components/loader";
import { useAPIMetadata } from "@karrio/hooks/api-metadata";
import { Button } from "@karrio/ui/components/ui/button";
import { Input } from "@karrio/ui/components/ui/input";
import { Label } from "@karrio/ui/components/ui/label";
import {
  AlertDialog,
  AlertDialogContent,
  AlertDialogHeader,
  AlertDialogFooter,
  AlertDialogTitle,
  AlertDialogDescription,
  AlertDialogCancel,
  AlertDialogAction,
  AlertDialogTrigger,
} from "@karrio/ui/components/ui/alert-dialog";
// import { getCarrierServiceDefaults, isGenericCarrier } from "@karrio/lib/carrier-utils";
import { jsonLanguage } from "@codemirror/lang-json";
import { isEqual, failsafe } from "@karrio/lib";
import CodeMirror from "@uiw/react-codemirror";
import React from "react";

interface RateSheetEditorProps {
  rateSheetId: string;
  onClose: () => void;
  preloadCarrier?: string; // For creating from carrier connections
  linkConnectionId?: string; // explicit carrier connection id to link after create
  isAdmin?: boolean; // Flag to use admin mutations/queries
  useRateSheet: (args: any) => any; // Pass in the appropriate hook
  useRateSheetMutation: () => any; // Pass in the appropriate mutation hook
}

export const RateSheetEditor = ({
  rateSheetId,
  onClose,
  preloadCarrier,
  linkConnectionId,
  isAdmin = false,
  useRateSheet,
  useRateSheetMutation
}: RateSheetEditorProps) => {
  const loader = useLoader();
  const { references, metadata } = useAPIMetadata();
  const isNew = rateSheetId === 'new';

  // Fetch carrier metadata for optional fallback defaults
  React.useEffect(() => {
    if (metadata?.HOST) {
      fetch(`${metadata.HOST}/v1/carriers`)
        .then(res => res.json())
        .then((carriers) => {
          setCarrierMetadata(carriers);
        })
        .catch(console.error);
    }
  }, [metadata?.HOST]);

  // Fetch existing rate sheets when creating new ones
  React.useEffect(() => {
    if (isNew && metadata?.HOST) {
      // This would ideally be a GraphQL query, but for now we'll use existing data
      // The existing rate sheets would be fetched via the rate sheets list
    }
  }, [isNew, metadata?.HOST]);
  const { query, setRateSheetId } = useRateSheet({ id: rateSheetId });
  const { createRateSheet, updateRateSheet, deleteRateSheetService, batchUpdateRateSheetCells } = useRateSheetMutation();
  const [serviceModalOpen, setServiceModalOpen] = React.useState(false);
  const [editingService, setEditingService] = React.useState<any>(null);
  const [localData, setLocalData] = React.useState<any>(null);
  const [carrierMetadata, setCarrierMetadata] = React.useState<any[]>([]);
  const [existingRateSheets, setExistingRateSheets] = React.useState<any[]>([]);
  const [showExistingOptions, setShowExistingOptions] = React.useState(false);

  const rateSheet = query.data?.rate_sheet;
  const services = rateSheet?.services || [];
  const connectedCarriers = rateSheet?.carriers || [];

  // Define loadCarrierDefaults before useEffect to avoid initialization order issues
  const loadCarrierDefaults = React.useCallback((carrierName?: string) => {
    const targetCarrier = carrierName || localData?.carrier_name;
    if (!targetCarrier) return;

    // Load defaults strictly from api-metadata service_levels
    const defaultServicesList = references?.service_levels?.[targetCarrier] || [];

    if (defaultServicesList.length > 0) {
      const defaultServices = defaultServicesList.map((service: any, index: number) => ({
        ...service,
        id: `temp_${Date.now()}_${index}`,
        zones: (service.zones || [{ label: 'Zone 1', rate: 0 }]).map((zone: any, zoneIndex: number) => ({
          label: zone.label || `Zone ${zoneIndex + 1}`,
          rate: zone.rate ?? 0
        }))
      }));

      setLocalData((prev: any) => ({
        ...prev,
        services: defaultServices
      }));
      return;
    }

    console.warn(`No default services found in service_levels for ${targetCarrier}`);
  }, [references?.service_levels, localData?.carrier_name]);

  React.useEffect(() => {
    if (rateSheet && !localData) {
      setLocalData({
        name: rateSheet.name,
        carrier_name: rateSheet.carrier_name,
        services: [...(rateSheet.services || [])]
      });
    } else if (isNew && !localData) {
      // Initialize with preloaded carrier or defaults for new rate sheets
      const initialCarrier = preloadCarrier || 'generic';
      setLocalData({
        name: '',
        carrier_name: initialCarrier,
        services: []
      });

      // Auto-load defaults if carrier is preloaded
      if (preloadCarrier) {
        setTimeout(() => loadCarrierDefaults(preloadCarrier), 100);
      }
    }
  }, [rateSheet, localData, isNew, preloadCarrier, loadCarrierDefaults]);

  // Ensure defaults are loaded when launching from a carrier once references are available
  React.useEffect(() => {
    if (isNew && preloadCarrier && references?.service_levels?.[preloadCarrier]) {
      // Only load defaults if none are present yet
      if (!localData?.services || localData.services.length === 0) {
        loadCarrierDefaults(preloadCarrier);
      }
    }
  }, [isNew, preloadCarrier, references?.service_levels, loadCarrierDefaults, localData?.services]);

  // Capture a target carrier to link on create when coming from a connection
  const [linkCarrierId, setLinkCarrierId] = React.useState<string | null>(null);
  React.useEffect(() => {
    if (isNew && preloadCarrier && Array.isArray(carrierMetadata) && carrierMetadata.length > 0) {
      const carrier = carrierMetadata.find(c => c.carrier_name === preloadCarrier);
      if (carrier?.id) setLinkCarrierId(carrier.id);
    }
  }, [isNew, preloadCarrier, carrierMetadata]);

  const handleChange = (field: string, value: any) => {
    setLocalData((prev: any) => ({ ...prev, [field]: value }));

    // Auto-load defaults when carrier is selected for new rate sheets
    if (field === 'carrier_name' && isNew && value) {
      loadCarrierDefaults(value);
    }
  };

  const checkForExistingRateSheets = (carrierName: string) => {
    // This would check for existing rate sheets with same carrier_name
    // For now, we'll implement the basic structure
    setShowExistingOptions(false); // Reset for now
  };

  const handleSave = async () => {
    if (!localData) return;

    loader.setLoading(true);
    try {
      // Clean data for mutation - ensure we have at least basic validation
      if (!localData.name || !localData.name.trim()) {
        throw new Error('Rate sheet name is required');
      }

      if (!localData.carrier_name) {
        throw new Error('Carrier name is required');
      }

      if (!localData.services || localData.services.length === 0) {
        throw new Error('At least one service is required');
      }

      const cleanedData = {
        name: localData.name.trim(),
        // Note: carrier_name is stored locally but not sent in updates
        services: (localData.services || []).map((service: any, index: number) => {
          // Validate required service fields
          if (!service.service_name || !service.service_name.trim()) {
            throw new Error(`Service ${index + 1}: service_name is required`);
          }
          if (!service.service_code || !service.service_code.trim()) {
            throw new Error(`Service ${index + 1}: service_code is required`);
          }

          // Create a new clean service object with required fields for CreateServiceLevelInput
          const cleanService: any = {
            service_name: service.service_name.trim(),
            service_code: service.service_code.trim(),
            // currency is required for CreateServiceLevelInput
            currency: service.currency || 'USD'
          };

          // Only include id for existing services (for updates, not creates)
          if (service.id && !service.id.startsWith('temp_')) {
            cleanService.id = service.id;
          }

          // Include other service fields if they have values
          if (service.carrier_service_code) cleanService.carrier_service_code = service.carrier_service_code;
          if (service.description) cleanService.description = service.description;
          if (service.active !== undefined) cleanService.active = service.active;
          if (service.transit_days !== null && service.transit_days !== undefined) cleanService.transit_days = service.transit_days;
          if (service.transit_time) cleanService.transit_time = service.transit_time;
          if (service.max_width !== null && service.max_width !== undefined) cleanService.max_width = service.max_width;
          if (service.max_height !== null && service.max_height !== undefined) cleanService.max_height = service.max_height;
          if (service.max_length !== null && service.max_length !== undefined) cleanService.max_length = service.max_length;
          if (service.dimension_unit) cleanService.dimension_unit = service.dimension_unit;

          // Service type fields - these determine when service is offered
          if (service.domicile !== undefined) cleanService.domicile = service.domicile;
          if (service.international !== undefined) cleanService.international = service.international;

          // Clean zones - zones are required for CreateServiceLevelInput
          cleanService.zones = (service.zones && Array.isArray(service.zones) && service.zones.length > 0)
            ? service.zones.map((zone: any) => {
              const cleanZone: any = {
                // rate is required for ServiceZoneInput
                rate: Number(zone.rate) || 0
              };

              // Add optional fields if they have values
              if (zone.label) cleanZone.label = zone.label;
              if (zone.min_weight !== null && zone.min_weight !== undefined && zone.min_weight !== '') {
                cleanZone.min_weight = Number(zone.min_weight);
              }
              if (zone.max_weight !== null && zone.max_weight !== undefined && zone.max_weight !== '') {
                cleanZone.max_weight = Number(zone.max_weight);
              }
              if (zone.transit_days !== null && zone.transit_days !== undefined && zone.transit_days !== '') {
                cleanZone.transit_days = Number(zone.transit_days);
              }
              if (zone.transit_time) cleanZone.transit_time = zone.transit_time;
              if (zone.cities && zone.cities.length > 0) cleanZone.cities = zone.cities;
              if (zone.postal_codes && zone.postal_codes.length > 0) cleanZone.postal_codes = zone.postal_codes;
              if (zone.country_codes && zone.country_codes.length > 0) cleanZone.country_codes = zone.country_codes;

              return cleanZone;
            })
            : [{ rate: 0 }]; // Default zone if none exist

          return cleanService;
        })
      };

      if (isNew) {
        // For new rate sheets, include carrier_name and carriers
        const createData: any = {
          ...cleanedData,
          carrier_name: localData.carrier_name,
        };

        // Add carriers array if we have connection IDs to link
        if (linkConnectionId) {
          createData.carriers = [linkConnectionId];
        } else if (linkCarrierId) {
          createData.carriers = [linkCarrierId];
        }

        console.log('Creating rate sheet with data:', JSON.stringify(createData, null, 2));
        let res;
        try {
          res = await createRateSheet.mutateAsync(createData);
          console.log('Create response:', res);
        } catch (err: any) {
          console.error('Create mutation failed:', err);
          console.error('Error details:', JSON.stringify(err, null, 2));

          // Extract more specific error message
          let errorMessage = 'Failed to create rate sheet';
          if (err?.response?.errors?.[0]?.message) {
            errorMessage = err.response.errors[0].message;
          } else if (err?.message) {
            errorMessage = err.message;
          }

          throw new Error(errorMessage);
        }
        const newId = (res as any)?.create_rate_sheet?.rate_sheet?.id;
        if (newId) {
          // Switch to edit mode without closing and refresh data from server
          setRateSheetId(newId);
          const refreshed = await query.refetch();
          const fresh = (refreshed.data as any)?.rate_sheet;
          if (fresh) {
            setLocalData({
              name: fresh.name,
              carrier_name: fresh.carrier_name,
              services: [...(fresh.services || [])]
            });
          }
        }
      } else {
        // For updates, don't send carrier_name
        await updateRateSheet.mutateAsync({
          id: rateSheetId,
          ...cleanedData
        });
        // Refresh data to reconcile IDs and removals
        const refreshed = await query.refetch();
        const fresh = (refreshed.data as any)?.rate_sheet;
        if (fresh) {
          setLocalData({
            name: fresh.name,
            carrier_name: fresh.carrier_name,
            services: [...(fresh.services || [])]
          });
        }
      }
      // Do not close the editor; leave it open
    } catch (error: any) {
      // Surface a friendly error, avoid throwing in console overlay
      const message = error?.response?.errors?.[0]?.message || error?.message || 'Unknown error';
      console.warn("Failed to save rate sheet:", message);
    } finally {
      loader.setLoading(false);
    }
  };

  const handleAddService = () => {
    setEditingService(null);
    setServiceModalOpen(true);
  };

  const handleEditService = (service: any) => {
    setEditingService(service);
    setServiceModalOpen(true);
  };

  const handleServiceSubmit = (serviceData: any) => {
    if (!localData) return;

    if (editingService?.id) {
      // Update existing service
      setLocalData((prev: any) => ({
        ...prev,
        services: prev.services.map((s: any) => {
          if (s.id !== editingService.id) return s;
          return {
            ...s,
            service_name: serviceData.service_name,
            service_code: serviceData.service_code,
            carrier_service_code: serviceData.carrier_service_code,
            description: serviceData.description,
            active: serviceData.active,
            currency: serviceData.currency,
            transit_days: serviceData.transit_days,
            transit_time: serviceData.transit_time,
            max_width: serviceData.max_width,
            max_height: serviceData.max_height,
            max_length: serviceData.max_length,
            dimension_unit: serviceData.dimension_unit,
            min_weight: serviceData.min_weight,
            max_weight: serviceData.max_weight,
            weight_unit: serviceData.weight_unit,
            domicile: serviceData.domicile,
            international: serviceData.international,
            // Preserve zones and id as-is unless changed elsewhere
            zones: s.zones,
          };
        })
      }));
    } else {
      // Add new service
      const newService = {
        ...serviceData,
        id: `temp_${Date.now()}`,
        zones: [{ rate: 0 }] // No client-generated IDs - let backend assign them
      };
      setLocalData((prev: any) => ({
        ...prev,
        services: [...prev.services, newService]
      }));
    }
    // Close modal after applying the update
    setServiceModalOpen(false);
    setEditingService(null);
  };

  const handleRemoveService = async (serviceId: string) => {
    if (!localData) return;

    // Check if this is an existing service (not temp)
    const service = localData.services.find((s: any) => s.id === serviceId);
    const isExistingService = service && !service.id.startsWith('temp_');

    if (isExistingService && !isNew) {
      // Use explicit delete API for existing services
      try {
        await deleteRateSheetService.mutateAsync({
          rate_sheet_id: rateSheetId,
          service_id: serviceId
        });
        // Refresh data from server
        const refreshed = await query.refetch();
        const fresh = (refreshed.data as any)?.rate_sheet;
        if (fresh) {
          setLocalData({
            name: fresh.name,
            carrier_name: fresh.carrier_name,
            services: [...(fresh.services || [])]
          });
        }
      } catch (error) {
        console.error("Failed to delete service:", error);
      }
    } else {
      // For temp services or new rate sheets, just remove from local state
      setLocalData((prev: any) => ({
        ...prev,
        services: prev.services.filter((s: any) => s.id !== serviceId)
      }));
    }
  };

  const handleAddZone = (serviceId: string) => {
    if (!localData) return;

    setLocalData((prev: any) => ({
      ...prev,
      services: prev.services.map((s: any) =>
        s.id === serviceId
          ? {
            ...s,
            zones: [...(s.zones || []), { rate: 0 }] // No client-generated IDs
          }
          : s
      )
    }));
  };

  const handleAddZoneAll = () => {
    if (!localData) return;
    setLocalData((prev: any) => ({
      ...prev,
      services: prev.services.map((s: any) => ({
        ...s,
        zones: [...(s.zones || []), { rate: 0 }]
      }))
    }));
  };

  const handleRemoveZoneAll = (zoneIndex: number) => {
    if (!localData) return;
    setLocalData((prev: any) => ({
      ...prev,
      services: prev.services.map((s: any) => ({
        ...s,
        zones: s.zones.filter((_: any, i: number) => i !== zoneIndex)
      }))
    }));
  };

  const handleUpdateZoneFieldAll = (zoneIndex: number, field: string, value: any) => {
    setLocalData((prev: any) => ({
      ...prev,
      services: prev.services.map((s: any) => ({
        ...s,
        zones: s.zones.map((z: any, i: number) => i === zoneIndex ? { ...z, [field]: value } : z)
      }))
    }));
  };

  const handleRemoveZone = (serviceId: string, zoneIndex: number) => {
    if (!localData) return;

    setLocalData((prev: any) => ({
      ...prev,
      services: prev.services.map((s: any) =>
        s.id === serviceId
          ? {
            ...s,
            zones: s.zones.filter((_: any, i: number) => i !== zoneIndex)
          }
          : s
      )
    }));
  };

  const handleCellChange = (serviceId: string, zoneId: string, field: string, value: any) => {
    if (!localData) return;

    setLocalData((prev: any) => ({
      ...prev,
      services: prev.services.map((s: any) =>
        s.id === serviceId
          ? {
            ...s,
            zones: s.zones.map((z: any, index: number) => {
              const currentZoneId = z.id || index.toString();
              return currentZoneId === zoneId
                ? { ...z, [field]: value }
                : z;
            })
          }
          : s
      )
    }));
  };

  const hasChanges = localData && rateSheet && !isEqual(localData, {
    name: rateSheet.name,
    carrier_name: rateSheet.carrier_name,
    services: rateSheet.services || []
  });

  if (!localData && !isNew) {
    return null;
  }

  return (
    <>
      <Sheet open={true} onOpenChange={onClose}>
        <SheetContent
          side="right"
          full
          className="p-0 gap-0 overflow-hidden"
        >
          {/* Sticky Header */}
          <header
            className="flex items-center justify-between p-4 border-b bg-white"
            style={{
              position: "sticky",
              zIndex: 10,
              top: 0,
            }}
          >
            <div className="flex items-center">
              <Button
                variant="ghost"
                size="sm"
                onClick={onClose}
                className="rounded-full mr-2"
              >
                <Cross2Icon className="h-4 w-4" />
              </Button>
              <SheetTitle className="text-lg font-semibold">
                {isNew ? "Create Rate Sheet" : "Edit Rate Sheet"}
              </SheetTitle>
            </div>
            <Button
              onClick={handleSave}
              disabled={loader.loading || (isNew ? !localData?.name : (!hasChanges || !localData?.name))}
              size="sm"
              className="bg-green-600 hover:bg-green-700"
            >
              {loader.loading ? "Saving..." : "Save"}
            </Button>
          </header>

          {/* Main Content Area */}
          <div
            className="flex h-full"
            style={{
              height: "calc(100vh - 80px)",
              overflow: "hidden"
            }}
          >
            {/* Left Sidebar */}
            <div
              className="w-80 border-r bg-gray-50 overflow-y-auto"
              style={{
                minWidth: "320px",
                maxWidth: "320px"
              }}
            >
              <div className="p-4 space-y-6">
                {/* Existing Rate Sheets Notice */}
                {showExistingOptions && (
                  <div className="p-3 bg-blue-50 border border-blue-200 rounded">
                    <div className="flex items-center justify-between mb-2">
                      <h4 className="text-sm font-semibold text-blue-800">Existing Rate Sheets Found</h4>
                      <Button
                        size="sm"
                        variant="ghost"
                        onClick={() => setShowExistingOptions(false)}
                        className="h-6 w-6 p-0"
                      >
                        ×
                      </Button>
                    </div>
                    <p className="text-xs text-blue-700 mb-3">
                      Compatible rate sheets exist for this carrier. You can connect to an existing one or create a new one.
                    </p>
                    <div className="space-y-2">
                      {existingRateSheets.map((sheet: any) => (
                        <div key={sheet.id} className="flex items-center justify-between p-2 bg-white rounded border">
                          <div>
                            <div className="text-sm font-medium">{sheet.name}</div>
                            <div className="text-xs text-gray-500">{sheet.services?.length || 0} services</div>
                          </div>
                          <Button size="sm" variant="outline">
                            Connect
                          </Button>
                        </div>
                      ))}
                    </div>
                  </div>
                )}
                <div>
                  <Label htmlFor="carrier_name" className="text-sm font-semibold text-gray-700">Carrier</Label>
                  <Select
                    value={localData?.carrier_name || 'generic'}
                    onValueChange={(value) => handleChange('carrier_name', value)}
                    disabled={!isNew || !!preloadCarrier}
                  >
                    <SelectTrigger className="mt-1">
                      <SelectValue />
                    </SelectTrigger>
                    <SelectContent>
                      {Object.keys(references?.service_levels || {}).map(carrier => (
                        <SelectItem key={carrier} value={carrier}>
                          {references?.carriers?.[carrier] || carrier}
                        </SelectItem>
                      ))}
                    </SelectContent>
                  </Select>
                </div>

                <div>
                  <Label htmlFor="name" className="text-sm font-semibold text-gray-700">Rate Sheet Name</Label>
                  <Input
                    id="name"
                    value={localData?.name || ''}
                    onChange={(e) => handleChange('name', e.target.value)}
                    placeholder="Courier negotiated rates"
                    className="mt-1"
                    required
                  />
                </div>

                <div>
                  <Label className="text-sm font-semibold text-gray-700">Services ({localData?.services?.length || 0})</Label>
                  <div className="space-y-2 mt-2 max-h-40 overflow-y-auto">
                    {localData?.services?.map((service: any) => (
                      <div key={service.id} className="flex items-center justify-between p-3 border rounded bg-white">
                        <div className="min-w-0 flex-1">
                          <div className="font-medium text-sm truncate">{service.service_name}</div>
                          <div className="text-xs text-gray-500 truncate">{service.service_code}</div>
                          <div className="text-xs text-gray-500">{service.zones?.length || 0} zones</div>
                        </div>
                        <Button
                          size="sm"
                          variant="ghost"
                          onClick={() => handleEditService(service)}
                          className="ml-2 shrink-0"
                        >
                          Edit
                        </Button>
                        <AlertDialog>
                          <AlertDialogTrigger asChild>
                            <Button
                              size="sm"
                              variant="ghost"
                              className="ml-1 shrink-0 text-red-600 hover:text-red-700"
                              title="Delete service"
                            >
                              <TrashIcon className="h-3 w-3" />
                            </Button>
                          </AlertDialogTrigger>
                          <AlertDialogContent>
                            <AlertDialogHeader>
                              <AlertDialogTitle>Delete service</AlertDialogTitle>
                              <AlertDialogDescription>
                                Are you sure you want to delete "{service.service_name}"? This cannot be undone.
                              </AlertDialogDescription>
                            </AlertDialogHeader>
                            <AlertDialogFooter>
                              <AlertDialogCancel className="h-8 px-3 text-sm">Cancel</AlertDialogCancel>
                              <AlertDialogAction
                                className="h-8 px-3 text-sm bg-red-600 hover:bg-red-700"
                                onClick={() => handleRemoveService(service.id)}
                              >
                                Delete
                              </AlertDialogAction>
                            </AlertDialogFooter>
                          </AlertDialogContent>
                        </AlertDialog>
                      </div>
                    ))}
                    <div className="space-y-2">
                      <Button
                        variant="outline"
                        size="sm"
                        onClick={handleAddService}
                        className="w-full"
                      >
                        Add Service
                      </Button>
                      {localData?.carrier_name && (!localData?.services?.length || localData?.services?.length === 0) && (
                        <div className="space-y-2">
                          <Button
                            variant="outline"
                            size="sm"
                            onClick={() => loadCarrierDefaults()}
                            className="w-full"
                          >
                            Load {references?.carriers?.[localData.carrier_name] || localData.carrier_name} Defaults
                          </Button>
                          {isNew && (
                            <Button
                              variant="ghost"
                              size="sm"
                              onClick={() => checkForExistingRateSheets(localData.carrier_name)}
                              className="w-full text-xs"
                            >
                              Check for Existing Rate Sheets
                            </Button>
                          )}
                        </div>
                      )}
                    </div>
                  </div>
                </div>

                {/* Connected Carriers */}
                {connectedCarriers.length > 0 && (
                  <div>
                    <Label className="text-sm font-semibold text-gray-700">Connected Carriers ({connectedCarriers.length})</Label>
                    <div className="space-y-2 mt-2 max-h-32 overflow-y-auto">
                      {connectedCarriers.map((carrier: any) => (
                        <div key={carrier.id} className="flex items-center justify-between p-2 border rounded bg-white text-sm">
                          <div className="min-w-0 flex-1">
                            <div className="font-medium truncate">{carrier.display_name}</div>
                            <div className="text-xs text-gray-500 truncate">{carrier.carrier_id}</div>
                          </div>
                          <div className="flex items-center space-x-2 text-xs">
                            <span className={`px-2 py-1 rounded ${carrier.active ? 'bg-green-100 text-green-700' : 'bg-red-100 text-red-700'}`}>
                              {carrier.active ? 'Active' : 'Inactive'}
                            </span>
                            <span className={`px-2 py-1 rounded ${carrier.test_mode ? 'bg-yellow-100 text-yellow-700' : 'bg-blue-100 text-blue-700'}`}>
                              {carrier.test_mode ? 'Test' : 'Live'}
                            </span>
                          </div>
                        </div>
                      ))}
                    </div>
                  </div>
                )}

                {/* Default Settings */}
                <div className="space-y-3 pt-4 border-t">
                  <Label className="text-sm font-semibold text-gray-700">Default Settings</Label>

                  <div>
                    <Label htmlFor="currency" className="text-xs text-gray-600">Currency</Label>
                    <Select
                      value={localData?.services?.[0]?.currency || 'USD'}
                      onValueChange={(value) => {
                        setLocalData((prev: any) => ({
                          ...prev,
                          services: prev.services.map((s: any) => ({ ...s, currency: value }))
                        }));
                      }}
                    >
                      <SelectTrigger className="mt-1">
                        <SelectValue />
                      </SelectTrigger>
                      <SelectContent>
                        {CURRENCY_OPTIONS.map(currency => (
                          <SelectItem key={currency} value={currency}>
                            {currency}
                          </SelectItem>
                        ))}
                      </SelectContent>
                    </Select>
                  </div>

                  <div>
                    <Label htmlFor="weight_unit" className="text-xs text-gray-600">Weight Unit</Label>
                    <Select
                      value={localData?.services?.[0]?.weight_unit || 'KG'}
                      onValueChange={(value) => {
                        setLocalData((prev: any) => ({
                          ...prev,
                          services: prev.services.map((s: any) => ({ ...s, weight_unit: value }))
                        }));
                      }}
                    >
                      <SelectTrigger className="mt-1">
                        <SelectValue />
                      </SelectTrigger>
                      <SelectContent>
                        {WEIGHT_UNITS.map(unit => (
                          <SelectItem key={unit} value={unit}>
                            {unit}
                          </SelectItem>
                        ))}
                      </SelectContent>
                    </Select>
                  </div>

                  <div>
                    <Label htmlFor="dimension_unit" className="text-xs text-gray-600">Dimension Unit</Label>
                    <Select
                      value={localData?.services?.[0]?.dimension_unit || 'CM'}
                      onValueChange={(value) => {
                        setLocalData((prev: any) => ({
                          ...prev,
                          services: prev.services.map((s: any) => ({ ...s, dimension_unit: value }))
                        }));
                      }}
                    >
                      <SelectTrigger className="mt-1">
                        <SelectValue />
                      </SelectTrigger>
                      <SelectContent>
                        {DIMENSION_UNITS.map(unit => (
                          <SelectItem key={unit} value={unit}>
                            {unit}
                          </SelectItem>
                        ))}
                      </SelectContent>
                    </Select>
                  </div>
                </div>
              </div>
            </div>

            {/* Main Content */}
            <div
              className="flex-1 bg-gray-100"
              style={{
                height: "100%",
                minHeight: "600px",
                overflow: "hidden"
              }}
            >
              <div
                className="h-full p-4"
                style={{
                  display: "flex",
                  flexDirection: "column"
                }}
              >
                <Tabs defaultValue="rates" className="flex flex-col h-full">
                  <TabsList className="grid w-full grid-cols-4 mb-4">
                    <TabsTrigger value="rates">Rate Sheet</TabsTrigger>
                    <TabsTrigger value="zones">Zones</TabsTrigger>
                    <TabsTrigger value="services">Services</TabsTrigger>
                    <TabsTrigger value="json">JSON Editor</TabsTrigger>
                  </TabsList>

                  <TabsContent
                    value="rates"
                    className="flex-1 mt-0"
                    style={{
                      height: "calc(100% - 60px)",
                      overflow: "auto"
                    }}
                  >
                    <div style={{ height: "100%", overflow: "auto" }}>
                      <RateSheetTable
                        rateSheetId={rateSheetId}
                        services={localData?.services || []}
                        onAddZone={handleAddZone}
                        onRemoveZone={handleRemoveZone}
                        onAddService={handleAddService}
                        onRemoveService={handleRemoveService}
                        onCellChange={handleCellChange}
                        onBatchUpdate={isAdmin ? async ({ id, updates }) => {
                          try {
                            if (batchUpdateRateSheetCells?.mutateAsync) {
                              await batchUpdateRateSheetCells.mutateAsync({ id, updates });
                            }
                          } catch (e) {
                            console.error(e);
                            throw e;
                          }
                        } : undefined}
                      />
                    </div>
                  </TabsContent>

                  <TabsContent
                    value="zones"
                    className="flex-1 mt-0"
                    style={{
                      height: "calc(100% - 60px)",
                      overflowY: "auto"
                    }}
                  >
                    <div className="space-y-3 pr-2">
                      <div className="flex justify-between items-center mb-2">
                        <h3 className="font-semibold">Zones</h3>
                        <div className="space-x-2">
                          <Button size="sm" variant="outline" onClick={handleAddZoneAll}>Add Zone</Button>
                          {(() => {
                            const maxZones = Math.max(0, ...(localData?.services || []).map((s: any) => (s.zones || []).length));
                            return maxZones > 0 ? (
                              <Button size="sm" variant="ghost" onClick={() => handleRemoveZoneAll(maxZones - 1)}>Remove Last Column</Button>
                            ) : null;
                          })()}
                        </div>
                      </div>
                      {(() => {
                        const maxZones = Math.max(0, ...(localData?.services || []).map((s: any) => (s.zones || []).length));
                        return Array.from({ length: maxZones }, (_, i) => {
                          const sample = localData?.services?.[0]?.zones?.[i] || {};
                          return (
                            <div key={i} className="border rounded p-4 bg-white">
                              <div className="flex items-center justify-between mb-3">
                                <h4 className="font-medium">Zone {i + 1}</h4>
                                <Button size="sm" variant="ghost" onClick={() => handleRemoveZoneAll(i)}>Remove Column</Button>
                              </div>
                              <div className="grid grid-cols-2 gap-4">
                                <div>
                                  <Label>Label</Label>
                                  <Input
                                    value={sample.label || ''}
                                    onChange={(e) => handleUpdateZoneFieldAll(i, 'label', e.target.value)}
                                    placeholder={`Zone ${i + 1}`}
                                  />
                                </div>
                                <div>
                                  <Label>Country Codes (comma separated)</Label>
                                  <Input
                                    value={(sample.country_codes || []).join(', ')}
                                    inputMode="text"
                                    onKeyDown={(e) => {
                                      // Allow comma input - prevent any default blocking behavior
                                      if (e.key === ',' || e.keyCode === 188) {
                                        e.stopPropagation();
                                      }
                                    }}
                                    onChange={(e) => handleUpdateZoneFieldAll(i, 'country_codes', e.target.value.split(',').map(v => v.trim()).filter(Boolean))}
                                    placeholder="US, CA, MX"
                                  />
                                </div>
                                <div>
                                  <Label>Cities (comma separated)</Label>
                                  <Input
                                    value={(sample.cities || []).join(', ')}
                                    inputMode="text"
                                    onKeyDown={(e) => {
                                      // Allow comma input - prevent any default blocking behavior
                                      if (e.key === ',' || e.keyCode === 188) {
                                        e.stopPropagation();
                                      }
                                    }}
                                    onChange={(e) => handleUpdateZoneFieldAll(i, 'cities', e.target.value.split(',').map(v => v.trim()).filter(Boolean))}
                                    placeholder="New York, Toronto"
                                  />
                                </div>
                                <div>
                                  <Label>Postal Codes (comma separated)</Label>
                                  <Input
                                    value={(sample.postal_codes || []).join(', ')}
                                    inputMode="text"
                                    onKeyDown={(e) => {
                                      // Allow comma input - prevent any default blocking behavior
                                      if (e.key === ',' || e.keyCode === 188) {
                                        e.stopPropagation();
                                      }
                                    }}
                                    onChange={(e) => handleUpdateZoneFieldAll(i, 'postal_codes', e.target.value.split(',').map(v => v.trim()).filter(Boolean))}
                                    placeholder="10001, 94105"
                                  />
                                </div>
                              </div>
                            </div>
                          );
                        });
                      })()}
                      {((localData?.services || []).every((s: any) => (s.zones || []).length === 0)) && (
                        <div className="text-center py-8 text-gray-500 bg-white border rounded">
                          <p>No zones yet</p>
                          <Button className="mt-3" size="sm" variant="outline" onClick={handleAddZoneAll}>Add Zone</Button>
                        </div>
                      )}
                    </div>
                  </TabsContent>

                  <TabsContent
                    value="services"
                    className="flex-1 mt-0"
                    style={{
                      height: "calc(100% - 60px)",
                      overflowY: "auto"
                    }}
                  >
                    <div className="space-y-4 pr-2">
                      {localData?.services?.map((service: any) => (
                        <div key={service.id} className="border rounded p-4 bg-white">
                          <div className="flex items-center justify-between mb-2">
                            <h3 className="font-semibold">{service.service_name}</h3>
                            <div className="space-x-2">
                              <Button size="sm" onClick={() => handleEditService(service)}>Edit</Button>
                              <AlertDialog>
                                <AlertDialogTrigger asChild>
                                  <Button
                                    size="sm"
                                    variant="outline"
                                    className="text-red-600 border-red-200 hover:text-red-700"
                                  >
                                    Delete
                                  </Button>
                                </AlertDialogTrigger>
                                <AlertDialogContent>
                                  <AlertDialogHeader>
                                    <AlertDialogTitle>Delete service</AlertDialogTitle>
                                    <AlertDialogDescription>
                                      Are you sure you want to delete "{service.service_name}"? This cannot be undone.
                                    </AlertDialogDescription>
                                  </AlertDialogHeader>
                                  <AlertDialogFooter>
                                    <AlertDialogCancel className="h-8 px-3 text-sm">Cancel</AlertDialogCancel>
                                    <AlertDialogAction
                                      className="h-8 px-3 text-sm bg-red-600 hover:bg-red-700"
                                      onClick={() => handleRemoveService(service.id)}
                                    >
                                      Delete
                                    </AlertDialogAction>
                                  </AlertDialogFooter>
                                </AlertDialogContent>
                              </AlertDialog>
                            </div>
                          </div>
                          <div className="grid grid-cols-2 gap-4 text-sm">
                            <div>Service Code: <code className="text-xs">{service.service_code}</code></div>
                            <div>Currency: <code className="text-xs">{service.currency}</code></div>
                            <div>Transit Days: <code className="text-xs">{service.transit_days || 'N/A'}</code></div>
                            <div>Max Weight: <code className="text-xs">{service.max_weight || 'N/A'} {service.weight_unit}</code></div>
                            <div>Zones: <code className="text-xs">{service.zones?.length || 0}</code></div>
                            <div>Active: <code className="text-xs">{service.active ? 'Yes' : 'No'}</code></div>
                          </div>
                        </div>
                      ))}
                      {localData?.services?.length === 0 && (
                        <div className="text-center py-8 text-gray-500">
                          <p>No services configured yet.</p>
                          <p className="text-sm">Click "Add Service" or "Load Defaults" to get started.</p>
                        </div>
                      )}
                    </div>
                  </TabsContent>

                  <TabsContent
                    value="json"
                    className="flex-1 mt-0"
                    style={{
                      height: "calc(100% - 60px)",
                      overflow: "hidden"
                    }}
                  >
                    <div className="h-full border rounded bg-white overflow-hidden">
                      <CodeMirror
                        height="100%"
                        extensions={[jsonLanguage]}
                        value={failsafe(() => JSON.stringify(localData?.services || [], null, 2), '')}
                        editable={false}
                        basicSetup={{
                          lineNumbers: true,
                          foldGutter: true,
                          dropCursor: false,
                          allowMultipleSelections: false,
                          autocompletion: false,
                          bracketMatching: true,
                          highlightSelectionMatches: false,
                          searchKeymap: false,
                        }}
                        style={{
                          fontSize: '14px',
                          height: '100%',
                          overflow: 'auto',
                          background: '#fafafa'
                        }}
                      />
                    </div>
                  </TabsContent>
                </Tabs>
              </div>
            </div>
          </div>
        </SheetContent>
      </Sheet>

      {/* Service Editor Modal */}
      <ServiceEditorModal
        service={editingService}
        isOpen={serviceModalOpen}
        onClose={() => {
          setServiceModalOpen(false);
          setEditingService(null);
        }}
        onSubmit={handleServiceSubmit}
      />
    </>
  );
};
=======
"use client";

import { Select, SelectContent, SelectItem, SelectTrigger, SelectValue } from "@karrio/ui/components/ui/select";
import { Tabs, TabsContent, TabsList, TabsTrigger } from "@karrio/ui/components/ui/tabs";
import { ServiceEditorModal } from "@karrio/ui/components/modals/service-editor-modal";
import { CURRENCY_OPTIONS, DIMENSION_UNITS, WEIGHT_UNITS } from "@karrio/types";
import { RateSheetTable } from "@karrio/ui/components/rate-sheet-table";
import { Sheet, SheetContent } from "@karrio/ui/components/ui/sheet";
import { Cross2Icon, TrashIcon } from "@radix-ui/react-icons";
import { useLoader } from "@karrio/ui/core/components/loader";
import { useAPIMetadata } from "@karrio/hooks/api-metadata";
import { useToast } from "@karrio/ui/hooks/use-toast";
import { Button } from "@karrio/ui/components/ui/button";
import { Input } from "@karrio/ui/components/ui/input";
import { MultiSelect } from "@karrio/ui/components/multi-select";
import { Label } from "@karrio/ui/components/ui/label";
import {
  AlertDialog,
  AlertDialogContent,
  AlertDialogHeader,
  AlertDialogFooter,
  AlertDialogTitle,
  AlertDialogDescription,
  AlertDialogCancel,
  AlertDialogAction,
  AlertDialogTrigger,
} from "@karrio/ui/components/ui/alert-dialog";
// import { getCarrierServiceDefaults, isGenericCarrier } from "@karrio/lib/carrier-utils";
import { jsonLanguage } from "@codemirror/lang-json";
import { isEqual, failsafe } from "@karrio/lib";
import CodeMirror from "@uiw/react-codemirror";
import React from "react";

interface RateSheetEditorProps {
  rateSheetId: string;
  onClose: () => void;
  preloadCarrier?: string; // For creating from carrier connections
  linkConnectionId?: string; // explicit carrier connection id to link after create
  isAdmin?: boolean; // Flag to use admin mutations/queries
  useRateSheet: (args: any) => any; // Pass in the appropriate hook
  useRateSheetMutation: () => any; // Pass in the appropriate mutation hook
}

export const RateSheetEditor = ({
  rateSheetId,
  onClose,
  preloadCarrier,
  linkConnectionId,
  isAdmin = false,
  useRateSheet,
  useRateSheetMutation
}: RateSheetEditorProps) => {
  const loader = useLoader();
  const { references, metadata } = useAPIMetadata();
  const { toast } = useToast();
  const isNew = rateSheetId === 'new';

  // Fetch carrier metadata for optional fallback defaults
  React.useEffect(() => {
    if (metadata?.HOST) {
      fetch(`${metadata.HOST}/v1/carriers`)
        .then(res => res.json())
        .then((carriers) => {
          setCarrierMetadata(carriers);
        })
        .catch(console.error);
    }
  }, [metadata?.HOST]);

  // Fetch existing rate sheets when creating new ones
  React.useEffect(() => {
    if (isNew && metadata?.HOST) {
      // This would ideally be a GraphQL query, but for now we'll use existing data
      // The existing rate sheets would be fetched via the rate sheets list
    }
  }, [isNew, metadata?.HOST]);
  const { query, setRateSheetId } = useRateSheet({ id: rateSheetId });
  const { createRateSheet, updateRateSheet, deleteRateSheetService, batchUpdateRateSheetCells } = useRateSheetMutation();
  const [serviceModalOpen, setServiceModalOpen] = React.useState(false);
  const [editingService, setEditingService] = React.useState<any>(null);
  const [localData, setLocalData] = React.useState<any>(null);
  const [carrierMetadata, setCarrierMetadata] = React.useState<any[]>([]);
  const [existingRateSheets, setExistingRateSheets] = React.useState<any[]>([]);
  const [showExistingOptions, setShowExistingOptions] = React.useState(false);
  const [zoneTextBuffers, setZoneTextBuffers] = React.useState<Record<number, Partial<Record<'country_codes' | 'cities' | 'postal_codes', string>>>>({});

  const countryOptions = React.useMemo(() => {
    const countries = references?.countries || {};
    return Object.entries(countries).map(([code, name]) => ({
      label: String(name),
      value: String(code).toUpperCase(),
    }));
  }, [references?.countries]);

  const rateSheet = query.data?.rate_sheet;
  const services = rateSheet?.services || [];
  const connectedCarriers = rateSheet?.carriers || [];

  // Define loadCarrierDefaults before useEffect to avoid initialization order issues
  const loadCarrierDefaults = React.useCallback((carrierName?: string) => {
    const targetCarrier = carrierName || localData?.carrier_name;
    if (!targetCarrier) return;

    // Load defaults strictly from api-metadata service_levels
    const defaultServicesList = references?.service_levels?.[targetCarrier] || [];

    if (defaultServicesList.length > 0) {
      const defaultServices = defaultServicesList.map((service: any, index: number) => ({
        ...service,
        id: `temp_${Date.now()}_${index}`,
        zones: (service.zones || [{ label: 'Zone 1', rate: 0 }]).map((zone: any, zoneIndex: number) => ({
          ...zone,  // Preserve all zone properties (country_codes, min_weight, max_weight, transit_days, etc.)
          label: zone.label || `Zone ${zoneIndex + 1}`,
          rate: zone.rate ?? 0
        }))
      }));

      setLocalData((prev: any) => ({
        ...prev,
        services: defaultServices
      }));
      return;
    }

    console.warn(`No default services found in service_levels for ${targetCarrier}`);
  }, [references?.service_levels, localData?.carrier_name]);

  React.useEffect(() => {
    if (rateSheet && !localData) {
      setLocalData({
        name: rateSheet.name,
        carrier_name: rateSheet.carrier_name,
        services: [...(rateSheet.services || [])]
      });
      // Seed buffers from loaded data so fields show saved text immediately
      const buffers = buildZoneTextBuffersFromServices(rateSheet.services || []);
      setZoneTextBuffers(buffers);
    } else if (isNew && !localData) {
      // Initialize with preloaded carrier or defaults for new rate sheets
      const initialCarrier = preloadCarrier || 'generic';
      setLocalData({
        name: '',
        carrier_name: initialCarrier,
        services: []
      });

      // Auto-load defaults if carrier is preloaded
      if (preloadCarrier) {
        setTimeout(() => loadCarrierDefaults(preloadCarrier), 100);
      }
    }
  }, [rateSheet, localData, isNew, preloadCarrier, loadCarrierDefaults]);

  // Ensure defaults are loaded when launching from a carrier once references are available
  React.useEffect(() => {
    if (isNew && preloadCarrier && references?.service_levels?.[preloadCarrier]) {
      // Only load defaults if none are present yet
      if (!localData?.services || localData.services.length === 0) {
        loadCarrierDefaults(preloadCarrier);
      }
    }
  }, [isNew, preloadCarrier, references?.service_levels, loadCarrierDefaults, localData?.services]);

  // Capture a target carrier to link on create when coming from a connection
  const [linkCarrierId, setLinkCarrierId] = React.useState<string | null>(null);
  React.useEffect(() => {
    if (isNew && preloadCarrier && Array.isArray(carrierMetadata) && carrierMetadata.length > 0) {
      const carrier = carrierMetadata.find(c => c.carrier_name === preloadCarrier);
      if (carrier?.id) setLinkCarrierId(carrier.id);
    }
  }, [isNew, preloadCarrier, carrierMetadata]);

  const handleChange = (field: string, value: any) => {
    setLocalData((prev: any) => ({ ...prev, [field]: value }));

    // Auto-load defaults when carrier is selected for new rate sheets
    if (field === 'carrier_name' && isNew && value) {
      loadCarrierDefaults(value);
    }
  };

  const checkForExistingRateSheets = (_carrierName: string) => {
    // This would check for existing rate sheets with same carrier_name
    // For now, we'll implement the basic structure
    setShowExistingOptions(false); // Reset for now
  };

  const handleSave = async () => {
    if (!localData) return;

    loader.setLoading(true);
    try {
      // Merge any buffered zone text into working copy so unsaved typing is included
      const parseList = (text: string): string[] =>
        text
          .split(',')
          .map((v) => v.trim())
          .filter((v) => v.length > 0);

      const mergedServices = (localData.services || []).map((service: any) => ({
        ...service,
        zones: (service.zones || []).map((zone: any, i: number) => {
          const buffer = zoneTextBuffers[i] || {};
          const patch: any = {};
          // Do not override country_codes from legacy text buffer anymore (MultiSelect manages arrays directly)
          if (typeof buffer.cities === 'string') patch.cities = parseList(buffer.cities);
          if (typeof buffer.postal_codes === 'string') patch.postal_codes = parseList(buffer.postal_codes);
          return { ...zone, ...patch };
        })
      }));

      // Clean data for mutation - ensure we have at least basic validation
      if (!localData.name || !localData.name.trim()) {
        throw new Error('Rate sheet name is required');
      }

      if (!localData.carrier_name) {
        throw new Error('Carrier name is required');
      }

      if (!localData.services || localData.services.length === 0) {
        throw new Error('At least one service is required');
      }

      const cleanedData = {
        name: localData.name.trim(),
        // Note: carrier_name is stored locally but not sent in updates
        services: (mergedServices || []).map((service: any, index: number) => {
          // Validate required service fields
          if (!service.service_name || !service.service_name.trim()) {
            throw new Error(`Service ${index + 1}: service_name is required`);
          }
          if (!service.service_code || !service.service_code.trim()) {
            throw new Error(`Service ${index + 1}: service_code is required`);
          }

          // Create a new clean service object with required fields for CreateServiceLevelInput
          const cleanService: any = {
            service_name: service.service_name.trim(),
            service_code: service.service_code.trim(),
            // currency is required for CreateServiceLevelInput
            currency: service.currency || 'USD'
          };

          // Only include id for existing services (for updates, not creates)
          if (service.id && !service.id.startsWith('temp_')) {
            cleanService.id = service.id;
          }

          // Include other service fields if they have values
          if (service.carrier_service_code) cleanService.carrier_service_code = service.carrier_service_code;
          if (service.description) cleanService.description = service.description;
          if (service.active !== undefined) cleanService.active = service.active;
          if (service.transit_days !== null && service.transit_days !== undefined) cleanService.transit_days = service.transit_days;
          if (service.transit_time) cleanService.transit_time = service.transit_time;
          if (service.max_width !== null && service.max_width !== undefined) cleanService.max_width = service.max_width;
          if (service.max_height !== null && service.max_height !== undefined) cleanService.max_height = service.max_height;
          if (service.max_length !== null && service.max_length !== undefined) cleanService.max_length = service.max_length;
          if (service.dimension_unit) cleanService.dimension_unit = service.dimension_unit;

          // Clean zones - zones are required for CreateServiceLevelInput
          cleanService.zones = (service.zones && Array.isArray(service.zones) && service.zones.length > 0)
            ? service.zones.map((zone: any) => {
              const cleanZone: any = {
                // rate is required for ServiceZoneInput
                rate: Number(zone.rate) || 0
              };

              // Add optional fields if they have values
              if (zone.label) cleanZone.label = zone.label;
              if (zone.min_weight !== null && zone.min_weight !== undefined && zone.min_weight !== '') {
                cleanZone.min_weight = Number(zone.min_weight);
              }
              if (zone.max_weight !== null && zone.max_weight !== undefined && zone.max_weight !== '') {
                cleanZone.max_weight = Number(zone.max_weight);
              }
              if (zone.transit_days !== null && zone.transit_days !== undefined && zone.transit_days !== '') {
                cleanZone.transit_days = Number(zone.transit_days);
              }
              if (zone.transit_time) cleanZone.transit_time = zone.transit_time;
              if (zone.cities && zone.cities.length > 0) cleanZone.cities = zone.cities;
              if (zone.postal_codes && zone.postal_codes.length > 0) cleanZone.postal_codes = zone.postal_codes;
              // Include country_codes even if empty to allow clearing
              if (zone.country_codes !== undefined) cleanZone.country_codes = zone.country_codes;

              return cleanZone;
            })
            : [{ rate: 0 }]; // Default zone if none exist

          return cleanService;
        })
      };

      if (isNew) {
        // For new rate sheets, include carrier_name and carriers
        const createData: any = {
          ...cleanedData,
          carrier_name: localData.carrier_name,
        };

        // Add carriers array if we have connection IDs to link
        if (linkConnectionId) {
          createData.carriers = [linkConnectionId];
        } else if (linkCarrierId) {
          createData.carriers = [linkCarrierId];
        }

        console.log('Creating rate sheet with data:', JSON.stringify(createData, null, 2));
        let res;
        try {
          res = await createRateSheet.mutateAsync(createData);
          console.log('Create response:', res);
        } catch (err: any) {
          console.error('Create mutation failed:', err);
          console.error('Error details:', JSON.stringify(err, null, 2));

          // Extract more specific error message
          let errorMessage = 'Failed to create rate sheet';
          if (err?.response?.errors?.[0]?.message) {
            errorMessage = err.response.errors[0].message;
          } else if (err?.message) {
            errorMessage = err.message;
          }

          throw new Error(errorMessage);
        }
        const newId = (res as any)?.create_rate_sheet?.rate_sheet?.id;
        if (newId) {
          toast({ title: `${localData?.name || 'Rate Sheet'} created!` });
          onClose();
          return;
        }
      } else {
        // For updates, don't send carrier_name
        await updateRateSheet.mutateAsync({
          id: rateSheetId,
          ...cleanedData
        });
        // Refresh data to reconcile IDs and removals
        const refreshed = await query.refetch();
        const fresh = (refreshed.data as any)?.rate_sheet;
        if (fresh) {
          setLocalData({
            name: fresh.name,
            carrier_name: fresh.carrier_name,
            services: [...(fresh.services || [])]
          });
          // Seed buffers from fresh data so text persists after save
          setZoneTextBuffers(buildZoneTextBuffersFromServices(fresh.services || []));
        }
        toast({ title: "Rate Sheet Saved!" });
      }
      // Do not close the editor; leave it open
    } catch (error: any) {
      // Surface a friendly error, avoid throwing in console overlay
      const message = error?.response?.errors?.[0]?.message || error?.message || 'Unknown error';
      console.warn("Failed to save rate sheet:", message);
      toast({ title: `Rate Sheet was unable to be ${isNew ? 'created' : 'saved'}`, description: message, variant: "destructive" });
    } finally {
      loader.setLoading(false);
    }
  };

  // Helpers to manage free-typing buffers for comma-separated fields
  const getZoneTextValue = (
    zoneIndex: number,
    field: 'country_codes' | 'cities' | 'postal_codes',
    currentArray: string[] | undefined,
  ): string => {
    const buffered = zoneTextBuffers[zoneIndex]?.[field];
    if (typeof buffered === 'string') return buffered;
    return Array.isArray(currentArray) ? currentArray.join(', ') : '';
  };

  const setZoneTextValue = (
    zoneIndex: number,
    field: 'country_codes' | 'cities' | 'postal_codes',
    text: string,
  ) => {
    setZoneTextBuffers((prev) => ({
      ...prev,
      [zoneIndex]: {
        ...(prev[zoneIndex] || {}),
        [field]: text,
      },
    }));
  };

  const persistZoneTextValue = (
    zoneIndex: number,
    field: 'country_codes' | 'cities' | 'postal_codes',
  ) => {
    const text = zoneTextBuffers[zoneIndex]?.[field];
    if (text === undefined) return; // Nothing to persist
    const values = text
      .split(',')
      .map((v) => v.trim())
      .filter((v) => v.length > 0);
    handleUpdateZoneFieldAll(zoneIndex, field, values);
    // Clear buffer for this field so display falls back to normalized value
    setZoneTextBuffers((prev) => {
      const next = { ...prev } as typeof prev;
      const zoneEntry = { ...(next[zoneIndex] || {}) };
      delete zoneEntry[field];
      if (Object.keys(zoneEntry).length === 0) {
        delete next[zoneIndex];
      } else {
        next[zoneIndex] = zoneEntry;
      }
      return next;
    });
  };

  // Get first non-empty zone array across all services for display purposes
  const getAggregatedZoneArray = React.useCallback((
    zoneIndex: number,
    field: 'country_codes' | 'cities' | 'postal_codes',
  ): string[] => {
    const servicesList = localData?.services || [];
    for (const service of servicesList) {
      const zone = (service.zones || [])[zoneIndex];
      const arr = zone?.[field];
      if (Array.isArray(arr) && arr.length > 0) return arr as string[];
    }
    return [];
  }, [localData?.services]);

  // Build buffers from services so inputs display saved values on load/refetch
  const buildZoneTextBuffersFromServices = (servicesData: any[]): Record<number, Partial<Record<'country_codes' | 'cities' | 'postal_codes', string>>> => {
    const buffers: Record<number, Partial<Record<'country_codes' | 'cities' | 'postal_codes', string>>> = {};
    const maxZones = Math.max(0, ...servicesData.map((s: any) => (s.zones || []).length));
    for (let i = 0; i < maxZones; i++) {
      const entry: Partial<Record<'country_codes' | 'cities' | 'postal_codes', string>> = {};
      // Use first non-empty across services for each field
      const cc = (() => {
        for (const s of servicesData) {
          const a = s?.zones?.[i]?.country_codes;
          if (Array.isArray(a) && a.length > 0) return a as string[];
        }
        return [] as string[];
      })();
      const ct = (() => {
        for (const s of servicesData) {
          const a = s?.zones?.[i]?.cities;
          if (Array.isArray(a) && a.length > 0) return a as string[];
        }
        return [] as string[];
      })();
      const pc = (() => {
        for (const s of servicesData) {
          const a = s?.zones?.[i]?.postal_codes;
          if (Array.isArray(a) && a.length > 0) return a as string[];
        }
        return [] as string[];
      })();

      if (cc.length > 0) entry.country_codes = cc.join(', ');
      if (ct.length > 0) entry.cities = ct.join(', ');
      if (pc.length > 0) entry.postal_codes = pc.join(', ');
      if (Object.keys(entry).length > 0) buffers[i] = entry;
    }
    return buffers;
  };

  const handleAddService = () => {
    setEditingService(null);
    setServiceModalOpen(true);
  };

  const handleEditService = (service: any) => {
    setEditingService(service);
    setServiceModalOpen(true);
  };

  const handleServiceSubmit = (serviceData: any) => {
    if (!localData) return;

    if (editingService?.id) {
      // Update existing service
      setLocalData((prev: any) => ({
        ...prev,
        services: prev.services.map((s: any) => {
          if (s.id !== editingService.id) return s;
          return {
            ...s,
            service_name: serviceData.service_name,
            service_code: serviceData.service_code,
            carrier_service_code: serviceData.carrier_service_code,
            description: serviceData.description,
            active: serviceData.active,
            currency: serviceData.currency,
            transit_days: serviceData.transit_days,
            transit_time: serviceData.transit_time,
            max_width: serviceData.max_width,
            max_height: serviceData.max_height,
            max_length: serviceData.max_length,
            dimension_unit: serviceData.dimension_unit,
            min_weight: serviceData.min_weight,
            max_weight: serviceData.max_weight,
            weight_unit: serviceData.weight_unit,
            domicile: serviceData.domicile,
            international: serviceData.international,
            // Preserve zones and id as-is unless changed elsewhere
            zones: s.zones,
          };
        })
      }));
    } else {
      // Add new service
      const newService = {
        ...serviceData,
        id: `temp_${Date.now()}`,
        zones: [{ rate: 0 }] // No client-generated IDs - let backend assign them
      };
      setLocalData((prev: any) => ({
        ...prev,
        services: [...prev.services, newService]
      }));
    }
    // Close modal after applying the update
    setServiceModalOpen(false);
    setEditingService(null);
  };

  const handleRemoveService = async (serviceId: string) => {
    if (!localData) return;

    // Check if this is an existing service (not temp)
    const service = localData.services.find((s: any) => s.id === serviceId);
    const isExistingService = service && !service.id.startsWith('temp_');

    if (isExistingService && !isNew) {
      // Use explicit delete API for existing services
      try {
        await deleteRateSheetService.mutateAsync({
          rate_sheet_id: rateSheetId,
          service_id: serviceId
        });
        // Refresh data from server
        const refreshed = await query.refetch();
        const fresh = (refreshed.data as any)?.rate_sheet;
        if (fresh) {
          setLocalData({
            name: fresh.name,
            carrier_name: fresh.carrier_name,
            services: [...(fresh.services || [])]
          });
        }
      } catch (error) {
        console.error("Failed to delete service:", error);
      }
    } else {
      // For temp services or new rate sheets, just remove from local state
      setLocalData((prev: any) => ({
        ...prev,
        services: prev.services.filter((s: any) => s.id !== serviceId)
      }));
    }
  };

  const handleAddZone = (serviceId: string) => {
    if (!localData) return;

    setLocalData((prev: any) => ({
      ...prev,
      services: prev.services.map((s: any) =>
        s.id === serviceId
          ? {
            ...s,
            zones: [...(s.zones || []), { rate: 0 }] // No client-generated IDs
          }
          : s
      )
    }));
  };

  const handleAddZoneAll = () => {
    if (!localData) return;
    setLocalData((prev: any) => ({
      ...prev,
      services: prev.services.map((s: any) => ({
        ...s,
        zones: [...(s.zones || []), { rate: 0 }]
      }))
    }));
  };

  const handleRemoveZoneAll = (zoneIndex: number) => {
    if (!localData) return;
    setLocalData((prev: any) => ({
      ...prev,
      services: prev.services.map((s: any) => ({
        ...s,
        zones: s.zones.filter((_: any, i: number) => i !== zoneIndex)
      }))
    }));
  };

  const handleUpdateZoneFieldAll = (zoneIndex: number, field: string, value: any) => {
    setLocalData((prev: any) => ({
      ...prev,
      services: prev.services.map((s: any) => ({
        ...s,
        zones: s.zones.map((z: any, i: number) => i === zoneIndex ? { ...z, [field]: value } : z)
      }))
    }));
  };

  const handleRemoveZone = (serviceId: string, zoneIndex: number) => {
    if (!localData) return;

    setLocalData((prev: any) => ({
      ...prev,
      services: prev.services.map((s: any) =>
        s.id === serviceId
          ? {
            ...s,
            zones: s.zones.filter((_: any, i: number) => i !== zoneIndex)
          }
          : s
      )
    }));
  };

  const handleCellChange = (serviceId: string, zoneId: string, field: string, value: any) => {
    if (!localData) return;

    setLocalData((prev: any) => ({
      ...prev,
      services: prev.services.map((s: any) =>
        s.id === serviceId
          ? {
            ...s,
            zones: s.zones.map((z: any, index: number) => {
              const currentZoneId = z.id || index.toString();
              return currentZoneId === zoneId
                ? { ...z, [field]: value }
                : z;
            })
          }
          : s
      )
    }));
  };

  const hasChanges = localData && rateSheet && !isEqual(localData, {
    name: rateSheet.name,
    carrier_name: rateSheet.carrier_name,
    services: rateSheet.services || []
  });

  if (!localData && !isNew) {
    return null;
  }

  return (
    <>
      <Sheet open={true} onOpenChange={onClose}>
        <SheetContent
          side="right"
          full
          className="p-0 gap-0 overflow-hidden"
        >
          {/* Sticky Header */}
          <header
            className="flex items-center justify-between p-4 border-b bg-white"
            style={{
              position: "sticky",
              zIndex: 10,
              top: 0,
            }}
          >
            <div className="flex items-center">
              <Button
                variant="ghost"
                size="sm"
                onClick={onClose}
                className="rounded-full mr-2"
              >
                <Cross2Icon className="h-4 w-4" />
              </Button>
              <h1 className="text-lg font-semibold">
                {isNew ? "Create Rate Sheet" : "Edit Rate Sheet"}
              </h1>
            </div>
            <Button
              onClick={handleSave}
              disabled={loader.loading || (isNew ? !localData?.name : (!hasChanges || !localData?.name))}
              size="sm"
              className="bg-green-600 hover:bg-green-700"
            >
              {loader.loading ? (isNew ? "Creating..." : "Saving...") : (isNew ? "Create and Close" : "Save")}
            </Button>
          </header>

          {/* Main Content Area */}
          <div
            className="flex h-full"
            style={{
              height: "calc(100vh - 80px)",
              overflow: "hidden"
            }}
          >
            {/* Left Sidebar */}
            <div
              className="w-80 border-r bg-gray-50 overflow-y-auto"
              style={{
                minWidth: "320px",
                maxWidth: "320px"
              }}
            >
              <div className="p-4 space-y-6">
                {/* Existing Rate Sheets Notice */}
                {showExistingOptions && (
                  <div className="p-3 bg-blue-50 border border-blue-200 rounded">
                    <div className="flex items-center justify-between mb-2">
                      <h4 className="text-sm font-semibold text-blue-800">Existing Rate Sheets Found</h4>
                      <Button
                        size="sm"
                        variant="ghost"
                        onClick={() => setShowExistingOptions(false)}
                        className="h-6 w-6 p-0"
                      >
                        ×
                      </Button>
                    </div>
                    <p className="text-xs text-blue-700 mb-3">
                      Compatible rate sheets exist for this carrier. You can connect to an existing one or create a new one.
                    </p>
                    <div className="space-y-2">
                      {existingRateSheets.map((sheet: any) => (
                        <div key={sheet.id} className="flex items-center justify-between p-2 bg-white rounded border">
                          <div>
                            <div className="text-sm font-medium">{sheet.name}</div>
                            <div className="text-xs text-gray-500">{sheet.services?.length || 0} services</div>
                          </div>
                          <Button size="sm" variant="outline">
                            Connect
                          </Button>
                        </div>
                      ))}
                    </div>
                  </div>
                )}
                <div>
                  <Label htmlFor="carrier_name" className="text-sm font-semibold text-gray-700">Carrier</Label>
                  <Select
                    value={localData?.carrier_name || 'generic'}
                    onValueChange={(value) => handleChange('carrier_name', value)}
                    disabled={!isNew || !!preloadCarrier}
                  >
                    <SelectTrigger className="mt-1">
                      <SelectValue />
                    </SelectTrigger>
                    <SelectContent>
                      {Object.keys(references?.service_levels || {}).map(carrier => (
                        <SelectItem key={carrier} value={carrier}>
                          {references?.carriers?.[carrier] || carrier}
                        </SelectItem>
                      ))}
                    </SelectContent>
                  </Select>
                </div>

                <div>
                  <Label htmlFor="name" className="text-sm font-semibold text-gray-700">Rate Sheet Name</Label>
                  <Input
                    id="name"
                    value={localData?.name || ''}
                    onChange={(e) => handleChange('name', e.target.value)}
                    placeholder="Courier negotiated rates"
                    className="mt-1"
                    required
                  />
                </div>

                <div>
                  <Label className="text-sm font-semibold text-gray-700">Services ({localData?.services?.length || 0})</Label>
                  <div className="space-y-2 mt-2 max-h-40 overflow-y-auto">
                    {localData?.services?.map((service: any) => (
                      <div key={service.id} className="flex items-center justify-between p-3 border rounded bg-white">
                        <div className="min-w-0 flex-1">
                          <div className="font-medium text-sm truncate">{service.service_name}</div>
                          <div className="text-xs text-gray-500 truncate">{service.service_code}</div>
                          <div className="text-xs text-gray-500">{service.zones?.length || 0} zones</div>
                        </div>
                        <Button
                          size="sm"
                          variant="ghost"
                          onClick={() => handleEditService(service)}
                          className="ml-2 shrink-0"
                        >
                          Edit
                        </Button>
                        <AlertDialog>
                          <AlertDialogTrigger asChild>
                            <Button
                              size="sm"
                              variant="ghost"
                              className="ml-1 shrink-0 text-red-600 hover:text-red-700"
                              title="Delete service"
                            >
                              <TrashIcon className="h-3 w-3" />
                            </Button>
                          </AlertDialogTrigger>
                          <AlertDialogContent>
                            <AlertDialogHeader>
                              <AlertDialogTitle>Delete service</AlertDialogTitle>
                              <AlertDialogDescription>
                                Are you sure you want to delete "{service.service_name}"? This cannot be undone.
                              </AlertDialogDescription>
                            </AlertDialogHeader>
                            <AlertDialogFooter>
                              <AlertDialogCancel className="h-8 px-3 text-sm">Cancel</AlertDialogCancel>
                              <AlertDialogAction
                                className="h-8 px-3 text-sm bg-red-600 hover:bg-red-700"
                                onClick={() => handleRemoveService(service.id)}
                              >
                                Delete
                              </AlertDialogAction>
                            </AlertDialogFooter>
                          </AlertDialogContent>
                        </AlertDialog>
                      </div>
                    ))}
                    <div className="space-y-2">
                      <Button
                        variant="outline"
                        size="sm"
                        onClick={handleAddService}
                        className="w-full"
                      >
                        Add Service
                      </Button>
                      {localData?.carrier_name && (!localData?.services?.length || localData?.services?.length === 0) && (
                        <div className="space-y-2">
                          <Button
                            variant="outline"
                            size="sm"
                            onClick={() => loadCarrierDefaults()}
                            className="w-full"
                          >
                            Load {references?.carriers?.[localData.carrier_name] || localData.carrier_name} Defaults
                          </Button>
                          {isNew && (
                            <Button
                              variant="ghost"
                              size="sm"
                              onClick={() => checkForExistingRateSheets(localData.carrier_name)}
                              className="w-full text-xs"
                            >
                              Check for Existing Rate Sheets
                            </Button>
                          )}
                        </div>
                      )}
                    </div>
                  </div>
                </div>

                {/* Connected Carriers */}
                {connectedCarriers.length > 0 && (
                  <div>
                    <Label className="text-sm font-semibold text-gray-700">Connected Carriers ({connectedCarriers.length})</Label>
                    <div className="space-y-2 mt-2 max-h-32 overflow-y-auto">
                      {connectedCarriers.map((carrier: any) => (
                        <div key={carrier.id} className="flex items-center justify-between p-2 border rounded bg-white text-sm">
                          <div className="min-w-0 flex-1">
                            <div className="font-medium truncate">{carrier.display_name}</div>
                            <div className="text-xs text-gray-500 truncate">{carrier.carrier_id}</div>
                          </div>
                          <div className="flex items-center space-x-2 text-xs">
                            <span className={`px-2 py-1 rounded ${carrier.active ? 'bg-green-100 text-green-700' : 'bg-red-100 text-red-700'}`}>
                              {carrier.active ? 'Active' : 'Inactive'}
                            </span>
                            <span className={`px-2 py-1 rounded ${carrier.test_mode ? 'bg-yellow-100 text-yellow-700' : 'bg-blue-100 text-blue-700'}`}>
                              {carrier.test_mode ? 'Test' : 'Live'}
                            </span>
                          </div>
                        </div>
                      ))}
                    </div>
                  </div>
                )}

                {/* Default Settings */}
                <div className="space-y-3 pt-4 border-t">
                  <Label className="text-sm font-semibold text-gray-700">Default Settings</Label>

                  <div>
                    <Label htmlFor="currency" className="text-xs text-gray-600">Currency</Label>
                    <Select
                      value={localData?.services?.[0]?.currency || 'USD'}
                      onValueChange={(value) => {
                        setLocalData((prev: any) => ({
                          ...prev,
                          services: prev.services.map((s: any) => ({ ...s, currency: value }))
                        }));
                      }}
                    >
                      <SelectTrigger className="mt-1">
                        <SelectValue />
                      </SelectTrigger>
                      <SelectContent>
                        {CURRENCY_OPTIONS.map(currency => (
                          <SelectItem key={currency} value={currency}>
                            {currency}
                          </SelectItem>
                        ))}
                      </SelectContent>
                    </Select>
                  </div>

                  <div>
                    <Label htmlFor="weight_unit" className="text-xs text-gray-600">Weight Unit</Label>
                    <Select
                      value={localData?.services?.[0]?.weight_unit || 'KG'}
                      onValueChange={(value) => {
                        setLocalData((prev: any) => ({
                          ...prev,
                          services: prev.services.map((s: any) => ({ ...s, weight_unit: value }))
                        }));
                      }}
                    >
                      <SelectTrigger className="mt-1">
                        <SelectValue />
                      </SelectTrigger>
                      <SelectContent>
                        {WEIGHT_UNITS.map(unit => (
                          <SelectItem key={unit} value={unit}>
                            {unit}
                          </SelectItem>
                        ))}
                      </SelectContent>
                    </Select>
                  </div>

                  <div>
                    <Label htmlFor="dimension_unit" className="text-xs text-gray-600">Dimension Unit</Label>
                    <Select
                      value={localData?.services?.[0]?.dimension_unit || 'CM'}
                      onValueChange={(value) => {
                        setLocalData((prev: any) => ({
                          ...prev,
                          services: prev.services.map((s: any) => ({ ...s, dimension_unit: value }))
                        }));
                      }}
                    >
                      <SelectTrigger className="mt-1">
                        <SelectValue />
                      </SelectTrigger>
                      <SelectContent>
                        {DIMENSION_UNITS.map(unit => (
                          <SelectItem key={unit} value={unit}>
                            {unit}
                          </SelectItem>
                        ))}
                      </SelectContent>
                    </Select>
                  </div>
                </div>
              </div>
            </div>

            {/* Main Content */}
            <div
              className="flex-1 bg-gray-100"
              style={{
                height: "100%",
                minHeight: "600px",
                overflow: "hidden"
              }}
            >
              <div
                className="h-full p-4"
                style={{
                  display: "flex",
                  flexDirection: "column"
                }}
              >
                <Tabs defaultValue="rates" className="flex flex-col h-full">
                  <TabsList className="grid w-full grid-cols-4 mb-4">
                    <TabsTrigger value="rates">Rate Sheet</TabsTrigger>
                    <TabsTrigger value="zones">Zones</TabsTrigger>
                    <TabsTrigger value="services">Services</TabsTrigger>
                    <TabsTrigger value="json">JSON Editor</TabsTrigger>
                  </TabsList>

                  <TabsContent
                    value="rates"
                    className="flex-1 mt-0"
                    style={{
                      height: "calc(100% - 60px)",
                      overflow: "auto"
                    }}
                  >
                    <div style={{ height: "100%", overflow: "auto" }}>
                      <RateSheetTable
                        rateSheetId={rateSheetId}
                        services={localData?.services || []}
                        onAddZone={handleAddZone}
                        onRemoveZone={handleRemoveZone}
                        onAddService={handleAddService}
                        onRemoveService={handleRemoveService}
                        onCellChange={handleCellChange}
                        onBatchUpdate={isAdmin ? async ({ id, updates }) => {
                          try {
                            if (batchUpdateRateSheetCells?.mutateAsync) {
                              await batchUpdateRateSheetCells.mutateAsync({ id, updates });
                            }
                          } catch (e) {
                            console.error(e);
                            throw e;
                          }
                        } : undefined}
                      />
                    </div>
                  </TabsContent>

                  <TabsContent
                    value="zones"
                    className="flex-1 mt-0"
                    style={{
                      height: "calc(100% - 60px)",
                      overflowY: "auto"
                    }}
                  >
                    <div className="space-y-3 pr-2">
                      <div className="flex justify-between items-center mb-2">
                        <h3 className="font-semibold">Zones</h3>
                        <div className="space-x-2">
                          <Button size="sm" variant="outline" onClick={handleAddZoneAll}>Add Zone</Button>
                          {(() => {
                            const maxZones = Math.max(0, ...(localData?.services || []).map((s: any) => (s.zones || []).length));
                            return maxZones > 0 ? (
                              <Button size="sm" variant="ghost" onClick={() => handleRemoveZoneAll(maxZones - 1)}>Remove Last Column</Button>
                            ) : null;
                          })()}
                        </div>
                      </div>
                      {(() => {
                        const maxZones = Math.max(0, ...(localData?.services || []).map((s: any) => (s.zones || []).length));
                        return Array.from({ length: maxZones }, (_, i) => {
                          const sample = localData?.services?.[0]?.zones?.[i] || {};
                          return (
                            <div key={i} className="border rounded p-4 bg-white">
                              <div className="flex items-center justify-between mb-3">
                                <h4 className="font-medium">Zone {i + 1}</h4>
                                <Button size="sm" variant="ghost" onClick={() => handleRemoveZoneAll(i)}>Remove Column</Button>
                              </div>
                              <div className="grid grid-cols-2 gap-4">
                                <div>
                                  <Label>Label</Label>
                                  <Input
                                    value={sample.label || ''}
                                    onChange={(e) => handleUpdateZoneFieldAll(i, 'label', e.target.value)}
                                    placeholder={`Zone ${i + 1}`}
                                  />
                                </div>
                                <div>
                                  <Label>Country Codes</Label>
                                  <MultiSelect
                                    options={countryOptions}
                                    value={getAggregatedZoneArray(i, 'country_codes')}
                                    onValueChange={(vals) => {
                                      const unique = Array.from(new Set(vals.map((v) => v.toUpperCase())));
                                      handleUpdateZoneFieldAll(i, 'country_codes', unique);
                                    }}
                                    placeholder="Select countries"
                                  />
                                </div>
                                <div>
                                  <Label>Cities (comma separated)</Label>
                                  <Input
                                    value={getZoneTextValue(i, 'cities', getAggregatedZoneArray(i, 'cities'))}
                                    inputMode="text"
                                    onKeyDown={(e) => {
                                      // Allow comma and space input - prevent any parent/global blocking behavior
                                      if (e.key === ',' || e.key === ' ' || (e as any).keyCode === 188 || (e as any).keyCode === 32) {
                                        e.stopPropagation();
                                        const nativeEvent: any = (e as any).nativeEvent;
                                        if (nativeEvent && typeof nativeEvent.stopImmediatePropagation === 'function') {
                                          nativeEvent.stopImmediatePropagation();
                                        }
                                      }
                                    }}
                                    onKeyDownCapture={(e) => {
                                      if (e.key === ',' || e.key === ' ' || (e as any).keyCode === 188 || (e as any).keyCode === 32) {
                                        e.stopPropagation();
                                      }
                                    }}
                                    onChange={(e) => setZoneTextValue(i, 'cities', e.target.value)}
                                    onBlur={() => persistZoneTextValue(i, 'cities')}
                                    placeholder="New York, Toronto"
                                  />
                                </div>
                                <div>
                                  <Label>Postal Codes (comma separated)</Label>
                                  <Input
                                    value={getZoneTextValue(i, 'postal_codes', getAggregatedZoneArray(i, 'postal_codes'))}
                                    inputMode="text"
                                    onKeyDown={(e) => {
                                      // Allow comma and space input - prevent any parent/global blocking behavior
                                      if (e.key === ',' || e.key === ' ' || (e as any).keyCode === 188 || (e as any).keyCode === 32) {
                                        e.stopPropagation();
                                        const nativeEvent: any = (e as any).nativeEvent;
                                        if (nativeEvent && typeof nativeEvent.stopImmediatePropagation === 'function') {
                                          nativeEvent.stopImmediatePropagation();
                                        }
                                      }
                                    }}
                                    onKeyDownCapture={(e) => {
                                      if (e.key === ',' || e.key === ' ' || (e as any).keyCode === 188 || (e as any).keyCode === 32) {
                                        e.stopPropagation();
                                      }
                                    }}
                                    onChange={(e) => setZoneTextValue(i, 'postal_codes', e.target.value)}
                                    onBlur={() => persistZoneTextValue(i, 'postal_codes')}
                                    placeholder="10001, 94105"
                                  />
                                </div>
                              </div>
                            </div>
                          );
                        });
                      })()}
                      {((localData?.services || []).every((s: any) => (s.zones || []).length === 0)) && (
                        <div className="text-center py-8 text-gray-500 bg-white border rounded">
                          <p>No zones yet</p>
                          <Button className="mt-3" size="sm" variant="outline" onClick={handleAddZoneAll}>Add Zone</Button>
                        </div>
                      )}
                    </div>
                  </TabsContent>

                  <TabsContent
                    value="services"
                    className="flex-1 mt-0"
                    style={{
                      height: "calc(100% - 60px)",
                      overflowY: "auto"
                    }}
                  >
                    <div className="space-y-4 pr-2">
                      {localData?.services?.map((service: any) => (
                        <div key={service.id} className="border rounded p-4 bg-white">
                          <div className="flex items-center justify-between mb-2">
                            <h3 className="font-semibold">{service.service_name}</h3>
                            <div className="space-x-2">
                              <Button size="sm" onClick={() => handleEditService(service)}>Edit</Button>
                              <AlertDialog>
                                <AlertDialogTrigger asChild>
                                  <Button
                                    size="sm"
                                    variant="outline"
                                    className="text-red-600 border-red-200 hover:text-red-700"
                                  >
                                    Delete
                                  </Button>
                                </AlertDialogTrigger>
                                <AlertDialogContent>
                                  <AlertDialogHeader>
                                    <AlertDialogTitle>Delete service</AlertDialogTitle>
                                    <AlertDialogDescription>
                                      Are you sure you want to delete "{service.service_name}"? This cannot be undone.
                                    </AlertDialogDescription>
                                  </AlertDialogHeader>
                                  <AlertDialogFooter>
                                    <AlertDialogCancel className="h-8 px-3 text-sm">Cancel</AlertDialogCancel>
                                    <AlertDialogAction
                                      className="h-8 px-3 text-sm bg-red-600 hover:bg-red-700"
                                      onClick={() => handleRemoveService(service.id)}
                                    >
                                      Delete
                                    </AlertDialogAction>
                                  </AlertDialogFooter>
                                </AlertDialogContent>
                              </AlertDialog>
                            </div>
                          </div>
                          <div className="grid grid-cols-2 gap-4 text-sm">
                            <div>Service Code: <code className="text-xs">{service.service_code}</code></div>
                            <div>Currency: <code className="text-xs">{service.currency}</code></div>
                            <div>Transit Days: <code className="text-xs">{service.transit_days || 'N/A'}</code></div>
                            <div>Max Weight: <code className="text-xs">{service.max_weight || 'N/A'} {service.weight_unit}</code></div>
                            <div>Zones: <code className="text-xs">{service.zones?.length || 0}</code></div>
                            <div>Active: <code className="text-xs">{service.active ? 'Yes' : 'No'}</code></div>
                          </div>
                        </div>
                      ))}
                      {localData?.services?.length === 0 && (
                        <div className="text-center py-8 text-gray-500">
                          <p>No services configured yet.</p>
                          <p className="text-sm">Click "Add Service" or "Load Defaults" to get started.</p>
                        </div>
                      )}
                    </div>
                  </TabsContent>

                  <TabsContent
                    value="json"
                    className="flex-1 mt-0"
                    style={{
                      height: "calc(100% - 60px)",
                      overflow: "hidden"
                    }}
                  >
                    <div className="h-full border rounded bg-white overflow-hidden">
                      <CodeMirror
                        height="100%"
                        extensions={[jsonLanguage]}
                        value={failsafe(() => JSON.stringify(localData?.services || [], null, 2), '')}
                        editable={false}
                        basicSetup={{
                          lineNumbers: true,
                          foldGutter: true,
                          dropCursor: false,
                          allowMultipleSelections: false,
                          autocompletion: false,
                          bracketMatching: true,
                          highlightSelectionMatches: false,
                          searchKeymap: false,
                        }}
                        style={{
                          fontSize: '14px',
                          height: '100%',
                          overflow: 'auto',
                          background: '#fafafa'
                        }}
                      />
                    </div>
                  </TabsContent>
                </Tabs>
              </div>
            </div>
          </div>
        </SheetContent>
      </Sheet>

      {/* Service Editor Modal */}
      <ServiceEditorModal
        service={editingService}
        isOpen={serviceModalOpen}
        onClose={() => {
          setServiceModalOpen(false);
          setEditingService(null);
        }}
        onSubmit={handleServiceSubmit}
      />
    </>
  );
};
>>>>>>> 5d29ae3e
<|MERGE_RESOLUTION|>--- conflicted
+++ resolved
@@ -1,2361 +1,1252 @@
-<<<<<<< HEAD
-"use client";
-
-import { Select, SelectContent, SelectItem, SelectTrigger, SelectValue } from "@karrio/ui/components/ui/select";
-import { Tabs, TabsContent, TabsList, TabsTrigger } from "@karrio/ui/components/ui/tabs";
-import { ServiceEditorModal } from "@karrio/ui/components/modals/service-editor-modal";
-import { CURRENCY_OPTIONS, DIMENSION_UNITS, WEIGHT_UNITS } from "@karrio/types";
-import { RateSheetTable } from "@karrio/ui/components/rate-sheet-table";
-import { Sheet, SheetContent, SheetTitle } from "@karrio/ui/components/ui/sheet";
-import { Cross2Icon, TrashIcon } from "@radix-ui/react-icons";
-import { useLoader } from "@karrio/ui/core/components/loader";
-import { useAPIMetadata } from "@karrio/hooks/api-metadata";
-import { Button } from "@karrio/ui/components/ui/button";
-import { Input } from "@karrio/ui/components/ui/input";
-import { Label } from "@karrio/ui/components/ui/label";
-import {
-  AlertDialog,
-  AlertDialogContent,
-  AlertDialogHeader,
-  AlertDialogFooter,
-  AlertDialogTitle,
-  AlertDialogDescription,
-  AlertDialogCancel,
-  AlertDialogAction,
-  AlertDialogTrigger,
-} from "@karrio/ui/components/ui/alert-dialog";
-// import { getCarrierServiceDefaults, isGenericCarrier } from "@karrio/lib/carrier-utils";
-import { jsonLanguage } from "@codemirror/lang-json";
-import { isEqual, failsafe } from "@karrio/lib";
-import CodeMirror from "@uiw/react-codemirror";
-import React from "react";
-
-interface RateSheetEditorProps {
-  rateSheetId: string;
-  onClose: () => void;
-  preloadCarrier?: string; // For creating from carrier connections
-  linkConnectionId?: string; // explicit carrier connection id to link after create
-  isAdmin?: boolean; // Flag to use admin mutations/queries
-  useRateSheet: (args: any) => any; // Pass in the appropriate hook
-  useRateSheetMutation: () => any; // Pass in the appropriate mutation hook
-}
-
-export const RateSheetEditor = ({
-  rateSheetId,
-  onClose,
-  preloadCarrier,
-  linkConnectionId,
-  isAdmin = false,
-  useRateSheet,
-  useRateSheetMutation
-}: RateSheetEditorProps) => {
-  const loader = useLoader();
-  const { references, metadata } = useAPIMetadata();
-  const isNew = rateSheetId === 'new';
-
-  // Fetch carrier metadata for optional fallback defaults
-  React.useEffect(() => {
-    if (metadata?.HOST) {
-      fetch(`${metadata.HOST}/v1/carriers`)
-        .then(res => res.json())
-        .then((carriers) => {
-          setCarrierMetadata(carriers);
-        })
-        .catch(console.error);
-    }
-  }, [metadata?.HOST]);
-
-  // Fetch existing rate sheets when creating new ones
-  React.useEffect(() => {
-    if (isNew && metadata?.HOST) {
-      // This would ideally be a GraphQL query, but for now we'll use existing data
-      // The existing rate sheets would be fetched via the rate sheets list
-    }
-  }, [isNew, metadata?.HOST]);
-  const { query, setRateSheetId } = useRateSheet({ id: rateSheetId });
-  const { createRateSheet, updateRateSheet, deleteRateSheetService, batchUpdateRateSheetCells } = useRateSheetMutation();
-  const [serviceModalOpen, setServiceModalOpen] = React.useState(false);
-  const [editingService, setEditingService] = React.useState<any>(null);
-  const [localData, setLocalData] = React.useState<any>(null);
-  const [carrierMetadata, setCarrierMetadata] = React.useState<any[]>([]);
-  const [existingRateSheets, setExistingRateSheets] = React.useState<any[]>([]);
-  const [showExistingOptions, setShowExistingOptions] = React.useState(false);
-
-  const rateSheet = query.data?.rate_sheet;
-  const services = rateSheet?.services || [];
-  const connectedCarriers = rateSheet?.carriers || [];
-
-  // Define loadCarrierDefaults before useEffect to avoid initialization order issues
-  const loadCarrierDefaults = React.useCallback((carrierName?: string) => {
-    const targetCarrier = carrierName || localData?.carrier_name;
-    if (!targetCarrier) return;
-
-    // Load defaults strictly from api-metadata service_levels
-    const defaultServicesList = references?.service_levels?.[targetCarrier] || [];
-
-    if (defaultServicesList.length > 0) {
-      const defaultServices = defaultServicesList.map((service: any, index: number) => ({
-        ...service,
-        id: `temp_${Date.now()}_${index}`,
-        zones: (service.zones || [{ label: 'Zone 1', rate: 0 }]).map((zone: any, zoneIndex: number) => ({
-          label: zone.label || `Zone ${zoneIndex + 1}`,
-          rate: zone.rate ?? 0
-        }))
-      }));
-
-      setLocalData((prev: any) => ({
-        ...prev,
-        services: defaultServices
-      }));
-      return;
-    }
-
-    console.warn(`No default services found in service_levels for ${targetCarrier}`);
-  }, [references?.service_levels, localData?.carrier_name]);
-
-  React.useEffect(() => {
-    if (rateSheet && !localData) {
-      setLocalData({
-        name: rateSheet.name,
-        carrier_name: rateSheet.carrier_name,
-        services: [...(rateSheet.services || [])]
-      });
-    } else if (isNew && !localData) {
-      // Initialize with preloaded carrier or defaults for new rate sheets
-      const initialCarrier = preloadCarrier || 'generic';
-      setLocalData({
-        name: '',
-        carrier_name: initialCarrier,
-        services: []
-      });
-
-      // Auto-load defaults if carrier is preloaded
-      if (preloadCarrier) {
-        setTimeout(() => loadCarrierDefaults(preloadCarrier), 100);
-      }
-    }
-  }, [rateSheet, localData, isNew, preloadCarrier, loadCarrierDefaults]);
-
-  // Ensure defaults are loaded when launching from a carrier once references are available
-  React.useEffect(() => {
-    if (isNew && preloadCarrier && references?.service_levels?.[preloadCarrier]) {
-      // Only load defaults if none are present yet
-      if (!localData?.services || localData.services.length === 0) {
-        loadCarrierDefaults(preloadCarrier);
-      }
-    }
-  }, [isNew, preloadCarrier, references?.service_levels, loadCarrierDefaults, localData?.services]);
-
-  // Capture a target carrier to link on create when coming from a connection
-  const [linkCarrierId, setLinkCarrierId] = React.useState<string | null>(null);
-  React.useEffect(() => {
-    if (isNew && preloadCarrier && Array.isArray(carrierMetadata) && carrierMetadata.length > 0) {
-      const carrier = carrierMetadata.find(c => c.carrier_name === preloadCarrier);
-      if (carrier?.id) setLinkCarrierId(carrier.id);
-    }
-  }, [isNew, preloadCarrier, carrierMetadata]);
-
-  const handleChange = (field: string, value: any) => {
-    setLocalData((prev: any) => ({ ...prev, [field]: value }));
-
-    // Auto-load defaults when carrier is selected for new rate sheets
-    if (field === 'carrier_name' && isNew && value) {
-      loadCarrierDefaults(value);
-    }
-  };
-
-  const checkForExistingRateSheets = (carrierName: string) => {
-    // This would check for existing rate sheets with same carrier_name
-    // For now, we'll implement the basic structure
-    setShowExistingOptions(false); // Reset for now
-  };
-
-  const handleSave = async () => {
-    if (!localData) return;
-
-    loader.setLoading(true);
-    try {
-      // Clean data for mutation - ensure we have at least basic validation
-      if (!localData.name || !localData.name.trim()) {
-        throw new Error('Rate sheet name is required');
-      }
-
-      if (!localData.carrier_name) {
-        throw new Error('Carrier name is required');
-      }
-
-      if (!localData.services || localData.services.length === 0) {
-        throw new Error('At least one service is required');
-      }
-
-      const cleanedData = {
-        name: localData.name.trim(),
-        // Note: carrier_name is stored locally but not sent in updates
-        services: (localData.services || []).map((service: any, index: number) => {
-          // Validate required service fields
-          if (!service.service_name || !service.service_name.trim()) {
-            throw new Error(`Service ${index + 1}: service_name is required`);
-          }
-          if (!service.service_code || !service.service_code.trim()) {
-            throw new Error(`Service ${index + 1}: service_code is required`);
-          }
-
-          // Create a new clean service object with required fields for CreateServiceLevelInput
-          const cleanService: any = {
-            service_name: service.service_name.trim(),
-            service_code: service.service_code.trim(),
-            // currency is required for CreateServiceLevelInput
-            currency: service.currency || 'USD'
-          };
-
-          // Only include id for existing services (for updates, not creates)
-          if (service.id && !service.id.startsWith('temp_')) {
-            cleanService.id = service.id;
-          }
-
-          // Include other service fields if they have values
-          if (service.carrier_service_code) cleanService.carrier_service_code = service.carrier_service_code;
-          if (service.description) cleanService.description = service.description;
-          if (service.active !== undefined) cleanService.active = service.active;
-          if (service.transit_days !== null && service.transit_days !== undefined) cleanService.transit_days = service.transit_days;
-          if (service.transit_time) cleanService.transit_time = service.transit_time;
-          if (service.max_width !== null && service.max_width !== undefined) cleanService.max_width = service.max_width;
-          if (service.max_height !== null && service.max_height !== undefined) cleanService.max_height = service.max_height;
-          if (service.max_length !== null && service.max_length !== undefined) cleanService.max_length = service.max_length;
-          if (service.dimension_unit) cleanService.dimension_unit = service.dimension_unit;
-
-          // Service type fields - these determine when service is offered
-          if (service.domicile !== undefined) cleanService.domicile = service.domicile;
-          if (service.international !== undefined) cleanService.international = service.international;
-
-          // Clean zones - zones are required for CreateServiceLevelInput
-          cleanService.zones = (service.zones && Array.isArray(service.zones) && service.zones.length > 0)
-            ? service.zones.map((zone: any) => {
-              const cleanZone: any = {
-                // rate is required for ServiceZoneInput
-                rate: Number(zone.rate) || 0
-              };
-
-              // Add optional fields if they have values
-              if (zone.label) cleanZone.label = zone.label;
-              if (zone.min_weight !== null && zone.min_weight !== undefined && zone.min_weight !== '') {
-                cleanZone.min_weight = Number(zone.min_weight);
-              }
-              if (zone.max_weight !== null && zone.max_weight !== undefined && zone.max_weight !== '') {
-                cleanZone.max_weight = Number(zone.max_weight);
-              }
-              if (zone.transit_days !== null && zone.transit_days !== undefined && zone.transit_days !== '') {
-                cleanZone.transit_days = Number(zone.transit_days);
-              }
-              if (zone.transit_time) cleanZone.transit_time = zone.transit_time;
-              if (zone.cities && zone.cities.length > 0) cleanZone.cities = zone.cities;
-              if (zone.postal_codes && zone.postal_codes.length > 0) cleanZone.postal_codes = zone.postal_codes;
-              if (zone.country_codes && zone.country_codes.length > 0) cleanZone.country_codes = zone.country_codes;
-
-              return cleanZone;
-            })
-            : [{ rate: 0 }]; // Default zone if none exist
-
-          return cleanService;
-        })
-      };
-
-      if (isNew) {
-        // For new rate sheets, include carrier_name and carriers
-        const createData: any = {
-          ...cleanedData,
-          carrier_name: localData.carrier_name,
-        };
-
-        // Add carriers array if we have connection IDs to link
-        if (linkConnectionId) {
-          createData.carriers = [linkConnectionId];
-        } else if (linkCarrierId) {
-          createData.carriers = [linkCarrierId];
-        }
-
-        console.log('Creating rate sheet with data:', JSON.stringify(createData, null, 2));
-        let res;
-        try {
-          res = await createRateSheet.mutateAsync(createData);
-          console.log('Create response:', res);
-        } catch (err: any) {
-          console.error('Create mutation failed:', err);
-          console.error('Error details:', JSON.stringify(err, null, 2));
-
-          // Extract more specific error message
-          let errorMessage = 'Failed to create rate sheet';
-          if (err?.response?.errors?.[0]?.message) {
-            errorMessage = err.response.errors[0].message;
-          } else if (err?.message) {
-            errorMessage = err.message;
-          }
-
-          throw new Error(errorMessage);
-        }
-        const newId = (res as any)?.create_rate_sheet?.rate_sheet?.id;
-        if (newId) {
-          // Switch to edit mode without closing and refresh data from server
-          setRateSheetId(newId);
-          const refreshed = await query.refetch();
-          const fresh = (refreshed.data as any)?.rate_sheet;
-          if (fresh) {
-            setLocalData({
-              name: fresh.name,
-              carrier_name: fresh.carrier_name,
-              services: [...(fresh.services || [])]
-            });
-          }
-        }
-      } else {
-        // For updates, don't send carrier_name
-        await updateRateSheet.mutateAsync({
-          id: rateSheetId,
-          ...cleanedData
-        });
-        // Refresh data to reconcile IDs and removals
-        const refreshed = await query.refetch();
-        const fresh = (refreshed.data as any)?.rate_sheet;
-        if (fresh) {
-          setLocalData({
-            name: fresh.name,
-            carrier_name: fresh.carrier_name,
-            services: [...(fresh.services || [])]
-          });
-        }
-      }
-      // Do not close the editor; leave it open
-    } catch (error: any) {
-      // Surface a friendly error, avoid throwing in console overlay
-      const message = error?.response?.errors?.[0]?.message || error?.message || 'Unknown error';
-      console.warn("Failed to save rate sheet:", message);
-    } finally {
-      loader.setLoading(false);
-    }
-  };
-
-  const handleAddService = () => {
-    setEditingService(null);
-    setServiceModalOpen(true);
-  };
-
-  const handleEditService = (service: any) => {
-    setEditingService(service);
-    setServiceModalOpen(true);
-  };
-
-  const handleServiceSubmit = (serviceData: any) => {
-    if (!localData) return;
-
-    if (editingService?.id) {
-      // Update existing service
-      setLocalData((prev: any) => ({
-        ...prev,
-        services: prev.services.map((s: any) => {
-          if (s.id !== editingService.id) return s;
-          return {
-            ...s,
-            service_name: serviceData.service_name,
-            service_code: serviceData.service_code,
-            carrier_service_code: serviceData.carrier_service_code,
-            description: serviceData.description,
-            active: serviceData.active,
-            currency: serviceData.currency,
-            transit_days: serviceData.transit_days,
-            transit_time: serviceData.transit_time,
-            max_width: serviceData.max_width,
-            max_height: serviceData.max_height,
-            max_length: serviceData.max_length,
-            dimension_unit: serviceData.dimension_unit,
-            min_weight: serviceData.min_weight,
-            max_weight: serviceData.max_weight,
-            weight_unit: serviceData.weight_unit,
-            domicile: serviceData.domicile,
-            international: serviceData.international,
-            // Preserve zones and id as-is unless changed elsewhere
-            zones: s.zones,
-          };
-        })
-      }));
-    } else {
-      // Add new service
-      const newService = {
-        ...serviceData,
-        id: `temp_${Date.now()}`,
-        zones: [{ rate: 0 }] // No client-generated IDs - let backend assign them
-      };
-      setLocalData((prev: any) => ({
-        ...prev,
-        services: [...prev.services, newService]
-      }));
-    }
-    // Close modal after applying the update
-    setServiceModalOpen(false);
-    setEditingService(null);
-  };
-
-  const handleRemoveService = async (serviceId: string) => {
-    if (!localData) return;
-
-    // Check if this is an existing service (not temp)
-    const service = localData.services.find((s: any) => s.id === serviceId);
-    const isExistingService = service && !service.id.startsWith('temp_');
-
-    if (isExistingService && !isNew) {
-      // Use explicit delete API for existing services
-      try {
-        await deleteRateSheetService.mutateAsync({
-          rate_sheet_id: rateSheetId,
-          service_id: serviceId
-        });
-        // Refresh data from server
-        const refreshed = await query.refetch();
-        const fresh = (refreshed.data as any)?.rate_sheet;
-        if (fresh) {
-          setLocalData({
-            name: fresh.name,
-            carrier_name: fresh.carrier_name,
-            services: [...(fresh.services || [])]
-          });
-        }
-      } catch (error) {
-        console.error("Failed to delete service:", error);
-      }
-    } else {
-      // For temp services or new rate sheets, just remove from local state
-      setLocalData((prev: any) => ({
-        ...prev,
-        services: prev.services.filter((s: any) => s.id !== serviceId)
-      }));
-    }
-  };
-
-  const handleAddZone = (serviceId: string) => {
-    if (!localData) return;
-
-    setLocalData((prev: any) => ({
-      ...prev,
-      services: prev.services.map((s: any) =>
-        s.id === serviceId
-          ? {
-            ...s,
-            zones: [...(s.zones || []), { rate: 0 }] // No client-generated IDs
-          }
-          : s
-      )
-    }));
-  };
-
-  const handleAddZoneAll = () => {
-    if (!localData) return;
-    setLocalData((prev: any) => ({
-      ...prev,
-      services: prev.services.map((s: any) => ({
-        ...s,
-        zones: [...(s.zones || []), { rate: 0 }]
-      }))
-    }));
-  };
-
-  const handleRemoveZoneAll = (zoneIndex: number) => {
-    if (!localData) return;
-    setLocalData((prev: any) => ({
-      ...prev,
-      services: prev.services.map((s: any) => ({
-        ...s,
-        zones: s.zones.filter((_: any, i: number) => i !== zoneIndex)
-      }))
-    }));
-  };
-
-  const handleUpdateZoneFieldAll = (zoneIndex: number, field: string, value: any) => {
-    setLocalData((prev: any) => ({
-      ...prev,
-      services: prev.services.map((s: any) => ({
-        ...s,
-        zones: s.zones.map((z: any, i: number) => i === zoneIndex ? { ...z, [field]: value } : z)
-      }))
-    }));
-  };
-
-  const handleRemoveZone = (serviceId: string, zoneIndex: number) => {
-    if (!localData) return;
-
-    setLocalData((prev: any) => ({
-      ...prev,
-      services: prev.services.map((s: any) =>
-        s.id === serviceId
-          ? {
-            ...s,
-            zones: s.zones.filter((_: any, i: number) => i !== zoneIndex)
-          }
-          : s
-      )
-    }));
-  };
-
-  const handleCellChange = (serviceId: string, zoneId: string, field: string, value: any) => {
-    if (!localData) return;
-
-    setLocalData((prev: any) => ({
-      ...prev,
-      services: prev.services.map((s: any) =>
-        s.id === serviceId
-          ? {
-            ...s,
-            zones: s.zones.map((z: any, index: number) => {
-              const currentZoneId = z.id || index.toString();
-              return currentZoneId === zoneId
-                ? { ...z, [field]: value }
-                : z;
-            })
-          }
-          : s
-      )
-    }));
-  };
-
-  const hasChanges = localData && rateSheet && !isEqual(localData, {
-    name: rateSheet.name,
-    carrier_name: rateSheet.carrier_name,
-    services: rateSheet.services || []
-  });
-
-  if (!localData && !isNew) {
-    return null;
-  }
-
-  return (
-    <>
-      <Sheet open={true} onOpenChange={onClose}>
-        <SheetContent
-          side="right"
-          full
-          className="p-0 gap-0 overflow-hidden"
-        >
-          {/* Sticky Header */}
-          <header
-            className="flex items-center justify-between p-4 border-b bg-white"
-            style={{
-              position: "sticky",
-              zIndex: 10,
-              top: 0,
-            }}
-          >
-            <div className="flex items-center">
-              <Button
-                variant="ghost"
-                size="sm"
-                onClick={onClose}
-                className="rounded-full mr-2"
-              >
-                <Cross2Icon className="h-4 w-4" />
-              </Button>
-              <SheetTitle className="text-lg font-semibold">
-                {isNew ? "Create Rate Sheet" : "Edit Rate Sheet"}
-              </SheetTitle>
-            </div>
-            <Button
-              onClick={handleSave}
-              disabled={loader.loading || (isNew ? !localData?.name : (!hasChanges || !localData?.name))}
-              size="sm"
-              className="bg-green-600 hover:bg-green-700"
-            >
-              {loader.loading ? "Saving..." : "Save"}
-            </Button>
-          </header>
-
-          {/* Main Content Area */}
-          <div
-            className="flex h-full"
-            style={{
-              height: "calc(100vh - 80px)",
-              overflow: "hidden"
-            }}
-          >
-            {/* Left Sidebar */}
-            <div
-              className="w-80 border-r bg-gray-50 overflow-y-auto"
-              style={{
-                minWidth: "320px",
-                maxWidth: "320px"
-              }}
-            >
-              <div className="p-4 space-y-6">
-                {/* Existing Rate Sheets Notice */}
-                {showExistingOptions && (
-                  <div className="p-3 bg-blue-50 border border-blue-200 rounded">
-                    <div className="flex items-center justify-between mb-2">
-                      <h4 className="text-sm font-semibold text-blue-800">Existing Rate Sheets Found</h4>
-                      <Button
-                        size="sm"
-                        variant="ghost"
-                        onClick={() => setShowExistingOptions(false)}
-                        className="h-6 w-6 p-0"
-                      >
-                        ×
-                      </Button>
-                    </div>
-                    <p className="text-xs text-blue-700 mb-3">
-                      Compatible rate sheets exist for this carrier. You can connect to an existing one or create a new one.
-                    </p>
-                    <div className="space-y-2">
-                      {existingRateSheets.map((sheet: any) => (
-                        <div key={sheet.id} className="flex items-center justify-between p-2 bg-white rounded border">
-                          <div>
-                            <div className="text-sm font-medium">{sheet.name}</div>
-                            <div className="text-xs text-gray-500">{sheet.services?.length || 0} services</div>
-                          </div>
-                          <Button size="sm" variant="outline">
-                            Connect
-                          </Button>
-                        </div>
-                      ))}
-                    </div>
-                  </div>
-                )}
-                <div>
-                  <Label htmlFor="carrier_name" className="text-sm font-semibold text-gray-700">Carrier</Label>
-                  <Select
-                    value={localData?.carrier_name || 'generic'}
-                    onValueChange={(value) => handleChange('carrier_name', value)}
-                    disabled={!isNew || !!preloadCarrier}
-                  >
-                    <SelectTrigger className="mt-1">
-                      <SelectValue />
-                    </SelectTrigger>
-                    <SelectContent>
-                      {Object.keys(references?.service_levels || {}).map(carrier => (
-                        <SelectItem key={carrier} value={carrier}>
-                          {references?.carriers?.[carrier] || carrier}
-                        </SelectItem>
-                      ))}
-                    </SelectContent>
-                  </Select>
-                </div>
-
-                <div>
-                  <Label htmlFor="name" className="text-sm font-semibold text-gray-700">Rate Sheet Name</Label>
-                  <Input
-                    id="name"
-                    value={localData?.name || ''}
-                    onChange={(e) => handleChange('name', e.target.value)}
-                    placeholder="Courier negotiated rates"
-                    className="mt-1"
-                    required
-                  />
-                </div>
-
-                <div>
-                  <Label className="text-sm font-semibold text-gray-700">Services ({localData?.services?.length || 0})</Label>
-                  <div className="space-y-2 mt-2 max-h-40 overflow-y-auto">
-                    {localData?.services?.map((service: any) => (
-                      <div key={service.id} className="flex items-center justify-between p-3 border rounded bg-white">
-                        <div className="min-w-0 flex-1">
-                          <div className="font-medium text-sm truncate">{service.service_name}</div>
-                          <div className="text-xs text-gray-500 truncate">{service.service_code}</div>
-                          <div className="text-xs text-gray-500">{service.zones?.length || 0} zones</div>
-                        </div>
-                        <Button
-                          size="sm"
-                          variant="ghost"
-                          onClick={() => handleEditService(service)}
-                          className="ml-2 shrink-0"
-                        >
-                          Edit
-                        </Button>
-                        <AlertDialog>
-                          <AlertDialogTrigger asChild>
-                            <Button
-                              size="sm"
-                              variant="ghost"
-                              className="ml-1 shrink-0 text-red-600 hover:text-red-700"
-                              title="Delete service"
-                            >
-                              <TrashIcon className="h-3 w-3" />
-                            </Button>
-                          </AlertDialogTrigger>
-                          <AlertDialogContent>
-                            <AlertDialogHeader>
-                              <AlertDialogTitle>Delete service</AlertDialogTitle>
-                              <AlertDialogDescription>
-                                Are you sure you want to delete "{service.service_name}"? This cannot be undone.
-                              </AlertDialogDescription>
-                            </AlertDialogHeader>
-                            <AlertDialogFooter>
-                              <AlertDialogCancel className="h-8 px-3 text-sm">Cancel</AlertDialogCancel>
-                              <AlertDialogAction
-                                className="h-8 px-3 text-sm bg-red-600 hover:bg-red-700"
-                                onClick={() => handleRemoveService(service.id)}
-                              >
-                                Delete
-                              </AlertDialogAction>
-                            </AlertDialogFooter>
-                          </AlertDialogContent>
-                        </AlertDialog>
-                      </div>
-                    ))}
-                    <div className="space-y-2">
-                      <Button
-                        variant="outline"
-                        size="sm"
-                        onClick={handleAddService}
-                        className="w-full"
-                      >
-                        Add Service
-                      </Button>
-                      {localData?.carrier_name && (!localData?.services?.length || localData?.services?.length === 0) && (
-                        <div className="space-y-2">
-                          <Button
-                            variant="outline"
-                            size="sm"
-                            onClick={() => loadCarrierDefaults()}
-                            className="w-full"
-                          >
-                            Load {references?.carriers?.[localData.carrier_name] || localData.carrier_name} Defaults
-                          </Button>
-                          {isNew && (
-                            <Button
-                              variant="ghost"
-                              size="sm"
-                              onClick={() => checkForExistingRateSheets(localData.carrier_name)}
-                              className="w-full text-xs"
-                            >
-                              Check for Existing Rate Sheets
-                            </Button>
-                          )}
-                        </div>
-                      )}
-                    </div>
-                  </div>
-                </div>
-
-                {/* Connected Carriers */}
-                {connectedCarriers.length > 0 && (
-                  <div>
-                    <Label className="text-sm font-semibold text-gray-700">Connected Carriers ({connectedCarriers.length})</Label>
-                    <div className="space-y-2 mt-2 max-h-32 overflow-y-auto">
-                      {connectedCarriers.map((carrier: any) => (
-                        <div key={carrier.id} className="flex items-center justify-between p-2 border rounded bg-white text-sm">
-                          <div className="min-w-0 flex-1">
-                            <div className="font-medium truncate">{carrier.display_name}</div>
-                            <div className="text-xs text-gray-500 truncate">{carrier.carrier_id}</div>
-                          </div>
-                          <div className="flex items-center space-x-2 text-xs">
-                            <span className={`px-2 py-1 rounded ${carrier.active ? 'bg-green-100 text-green-700' : 'bg-red-100 text-red-700'}`}>
-                              {carrier.active ? 'Active' : 'Inactive'}
-                            </span>
-                            <span className={`px-2 py-1 rounded ${carrier.test_mode ? 'bg-yellow-100 text-yellow-700' : 'bg-blue-100 text-blue-700'}`}>
-                              {carrier.test_mode ? 'Test' : 'Live'}
-                            </span>
-                          </div>
-                        </div>
-                      ))}
-                    </div>
-                  </div>
-                )}
-
-                {/* Default Settings */}
-                <div className="space-y-3 pt-4 border-t">
-                  <Label className="text-sm font-semibold text-gray-700">Default Settings</Label>
-
-                  <div>
-                    <Label htmlFor="currency" className="text-xs text-gray-600">Currency</Label>
-                    <Select
-                      value={localData?.services?.[0]?.currency || 'USD'}
-                      onValueChange={(value) => {
-                        setLocalData((prev: any) => ({
-                          ...prev,
-                          services: prev.services.map((s: any) => ({ ...s, currency: value }))
-                        }));
-                      }}
-                    >
-                      <SelectTrigger className="mt-1">
-                        <SelectValue />
-                      </SelectTrigger>
-                      <SelectContent>
-                        {CURRENCY_OPTIONS.map(currency => (
-                          <SelectItem key={currency} value={currency}>
-                            {currency}
-                          </SelectItem>
-                        ))}
-                      </SelectContent>
-                    </Select>
-                  </div>
-
-                  <div>
-                    <Label htmlFor="weight_unit" className="text-xs text-gray-600">Weight Unit</Label>
-                    <Select
-                      value={localData?.services?.[0]?.weight_unit || 'KG'}
-                      onValueChange={(value) => {
-                        setLocalData((prev: any) => ({
-                          ...prev,
-                          services: prev.services.map((s: any) => ({ ...s, weight_unit: value }))
-                        }));
-                      }}
-                    >
-                      <SelectTrigger className="mt-1">
-                        <SelectValue />
-                      </SelectTrigger>
-                      <SelectContent>
-                        {WEIGHT_UNITS.map(unit => (
-                          <SelectItem key={unit} value={unit}>
-                            {unit}
-                          </SelectItem>
-                        ))}
-                      </SelectContent>
-                    </Select>
-                  </div>
-
-                  <div>
-                    <Label htmlFor="dimension_unit" className="text-xs text-gray-600">Dimension Unit</Label>
-                    <Select
-                      value={localData?.services?.[0]?.dimension_unit || 'CM'}
-                      onValueChange={(value) => {
-                        setLocalData((prev: any) => ({
-                          ...prev,
-                          services: prev.services.map((s: any) => ({ ...s, dimension_unit: value }))
-                        }));
-                      }}
-                    >
-                      <SelectTrigger className="mt-1">
-                        <SelectValue />
-                      </SelectTrigger>
-                      <SelectContent>
-                        {DIMENSION_UNITS.map(unit => (
-                          <SelectItem key={unit} value={unit}>
-                            {unit}
-                          </SelectItem>
-                        ))}
-                      </SelectContent>
-                    </Select>
-                  </div>
-                </div>
-              </div>
-            </div>
-
-            {/* Main Content */}
-            <div
-              className="flex-1 bg-gray-100"
-              style={{
-                height: "100%",
-                minHeight: "600px",
-                overflow: "hidden"
-              }}
-            >
-              <div
-                className="h-full p-4"
-                style={{
-                  display: "flex",
-                  flexDirection: "column"
-                }}
-              >
-                <Tabs defaultValue="rates" className="flex flex-col h-full">
-                  <TabsList className="grid w-full grid-cols-4 mb-4">
-                    <TabsTrigger value="rates">Rate Sheet</TabsTrigger>
-                    <TabsTrigger value="zones">Zones</TabsTrigger>
-                    <TabsTrigger value="services">Services</TabsTrigger>
-                    <TabsTrigger value="json">JSON Editor</TabsTrigger>
-                  </TabsList>
-
-                  <TabsContent
-                    value="rates"
-                    className="flex-1 mt-0"
-                    style={{
-                      height: "calc(100% - 60px)",
-                      overflow: "auto"
-                    }}
-                  >
-                    <div style={{ height: "100%", overflow: "auto" }}>
-                      <RateSheetTable
-                        rateSheetId={rateSheetId}
-                        services={localData?.services || []}
-                        onAddZone={handleAddZone}
-                        onRemoveZone={handleRemoveZone}
-                        onAddService={handleAddService}
-                        onRemoveService={handleRemoveService}
-                        onCellChange={handleCellChange}
-                        onBatchUpdate={isAdmin ? async ({ id, updates }) => {
-                          try {
-                            if (batchUpdateRateSheetCells?.mutateAsync) {
-                              await batchUpdateRateSheetCells.mutateAsync({ id, updates });
-                            }
-                          } catch (e) {
-                            console.error(e);
-                            throw e;
-                          }
-                        } : undefined}
-                      />
-                    </div>
-                  </TabsContent>
-
-                  <TabsContent
-                    value="zones"
-                    className="flex-1 mt-0"
-                    style={{
-                      height: "calc(100% - 60px)",
-                      overflowY: "auto"
-                    }}
-                  >
-                    <div className="space-y-3 pr-2">
-                      <div className="flex justify-between items-center mb-2">
-                        <h3 className="font-semibold">Zones</h3>
-                        <div className="space-x-2">
-                          <Button size="sm" variant="outline" onClick={handleAddZoneAll}>Add Zone</Button>
-                          {(() => {
-                            const maxZones = Math.max(0, ...(localData?.services || []).map((s: any) => (s.zones || []).length));
-                            return maxZones > 0 ? (
-                              <Button size="sm" variant="ghost" onClick={() => handleRemoveZoneAll(maxZones - 1)}>Remove Last Column</Button>
-                            ) : null;
-                          })()}
-                        </div>
-                      </div>
-                      {(() => {
-                        const maxZones = Math.max(0, ...(localData?.services || []).map((s: any) => (s.zones || []).length));
-                        return Array.from({ length: maxZones }, (_, i) => {
-                          const sample = localData?.services?.[0]?.zones?.[i] || {};
-                          return (
-                            <div key={i} className="border rounded p-4 bg-white">
-                              <div className="flex items-center justify-between mb-3">
-                                <h4 className="font-medium">Zone {i + 1}</h4>
-                                <Button size="sm" variant="ghost" onClick={() => handleRemoveZoneAll(i)}>Remove Column</Button>
-                              </div>
-                              <div className="grid grid-cols-2 gap-4">
-                                <div>
-                                  <Label>Label</Label>
-                                  <Input
-                                    value={sample.label || ''}
-                                    onChange={(e) => handleUpdateZoneFieldAll(i, 'label', e.target.value)}
-                                    placeholder={`Zone ${i + 1}`}
-                                  />
-                                </div>
-                                <div>
-                                  <Label>Country Codes (comma separated)</Label>
-                                  <Input
-                                    value={(sample.country_codes || []).join(', ')}
-                                    inputMode="text"
-                                    onKeyDown={(e) => {
-                                      // Allow comma input - prevent any default blocking behavior
-                                      if (e.key === ',' || e.keyCode === 188) {
-                                        e.stopPropagation();
-                                      }
-                                    }}
-                                    onChange={(e) => handleUpdateZoneFieldAll(i, 'country_codes', e.target.value.split(',').map(v => v.trim()).filter(Boolean))}
-                                    placeholder="US, CA, MX"
-                                  />
-                                </div>
-                                <div>
-                                  <Label>Cities (comma separated)</Label>
-                                  <Input
-                                    value={(sample.cities || []).join(', ')}
-                                    inputMode="text"
-                                    onKeyDown={(e) => {
-                                      // Allow comma input - prevent any default blocking behavior
-                                      if (e.key === ',' || e.keyCode === 188) {
-                                        e.stopPropagation();
-                                      }
-                                    }}
-                                    onChange={(e) => handleUpdateZoneFieldAll(i, 'cities', e.target.value.split(',').map(v => v.trim()).filter(Boolean))}
-                                    placeholder="New York, Toronto"
-                                  />
-                                </div>
-                                <div>
-                                  <Label>Postal Codes (comma separated)</Label>
-                                  <Input
-                                    value={(sample.postal_codes || []).join(', ')}
-                                    inputMode="text"
-                                    onKeyDown={(e) => {
-                                      // Allow comma input - prevent any default blocking behavior
-                                      if (e.key === ',' || e.keyCode === 188) {
-                                        e.stopPropagation();
-                                      }
-                                    }}
-                                    onChange={(e) => handleUpdateZoneFieldAll(i, 'postal_codes', e.target.value.split(',').map(v => v.trim()).filter(Boolean))}
-                                    placeholder="10001, 94105"
-                                  />
-                                </div>
-                              </div>
-                            </div>
-                          );
-                        });
-                      })()}
-                      {((localData?.services || []).every((s: any) => (s.zones || []).length === 0)) && (
-                        <div className="text-center py-8 text-gray-500 bg-white border rounded">
-                          <p>No zones yet</p>
-                          <Button className="mt-3" size="sm" variant="outline" onClick={handleAddZoneAll}>Add Zone</Button>
-                        </div>
-                      )}
-                    </div>
-                  </TabsContent>
-
-                  <TabsContent
-                    value="services"
-                    className="flex-1 mt-0"
-                    style={{
-                      height: "calc(100% - 60px)",
-                      overflowY: "auto"
-                    }}
-                  >
-                    <div className="space-y-4 pr-2">
-                      {localData?.services?.map((service: any) => (
-                        <div key={service.id} className="border rounded p-4 bg-white">
-                          <div className="flex items-center justify-between mb-2">
-                            <h3 className="font-semibold">{service.service_name}</h3>
-                            <div className="space-x-2">
-                              <Button size="sm" onClick={() => handleEditService(service)}>Edit</Button>
-                              <AlertDialog>
-                                <AlertDialogTrigger asChild>
-                                  <Button
-                                    size="sm"
-                                    variant="outline"
-                                    className="text-red-600 border-red-200 hover:text-red-700"
-                                  >
-                                    Delete
-                                  </Button>
-                                </AlertDialogTrigger>
-                                <AlertDialogContent>
-                                  <AlertDialogHeader>
-                                    <AlertDialogTitle>Delete service</AlertDialogTitle>
-                                    <AlertDialogDescription>
-                                      Are you sure you want to delete "{service.service_name}"? This cannot be undone.
-                                    </AlertDialogDescription>
-                                  </AlertDialogHeader>
-                                  <AlertDialogFooter>
-                                    <AlertDialogCancel className="h-8 px-3 text-sm">Cancel</AlertDialogCancel>
-                                    <AlertDialogAction
-                                      className="h-8 px-3 text-sm bg-red-600 hover:bg-red-700"
-                                      onClick={() => handleRemoveService(service.id)}
-                                    >
-                                      Delete
-                                    </AlertDialogAction>
-                                  </AlertDialogFooter>
-                                </AlertDialogContent>
-                              </AlertDialog>
-                            </div>
-                          </div>
-                          <div className="grid grid-cols-2 gap-4 text-sm">
-                            <div>Service Code: <code className="text-xs">{service.service_code}</code></div>
-                            <div>Currency: <code className="text-xs">{service.currency}</code></div>
-                            <div>Transit Days: <code className="text-xs">{service.transit_days || 'N/A'}</code></div>
-                            <div>Max Weight: <code className="text-xs">{service.max_weight || 'N/A'} {service.weight_unit}</code></div>
-                            <div>Zones: <code className="text-xs">{service.zones?.length || 0}</code></div>
-                            <div>Active: <code className="text-xs">{service.active ? 'Yes' : 'No'}</code></div>
-                          </div>
-                        </div>
-                      ))}
-                      {localData?.services?.length === 0 && (
-                        <div className="text-center py-8 text-gray-500">
-                          <p>No services configured yet.</p>
-                          <p className="text-sm">Click "Add Service" or "Load Defaults" to get started.</p>
-                        </div>
-                      )}
-                    </div>
-                  </TabsContent>
-
-                  <TabsContent
-                    value="json"
-                    className="flex-1 mt-0"
-                    style={{
-                      height: "calc(100% - 60px)",
-                      overflow: "hidden"
-                    }}
-                  >
-                    <div className="h-full border rounded bg-white overflow-hidden">
-                      <CodeMirror
-                        height="100%"
-                        extensions={[jsonLanguage]}
-                        value={failsafe(() => JSON.stringify(localData?.services || [], null, 2), '')}
-                        editable={false}
-                        basicSetup={{
-                          lineNumbers: true,
-                          foldGutter: true,
-                          dropCursor: false,
-                          allowMultipleSelections: false,
-                          autocompletion: false,
-                          bracketMatching: true,
-                          highlightSelectionMatches: false,
-                          searchKeymap: false,
-                        }}
-                        style={{
-                          fontSize: '14px',
-                          height: '100%',
-                          overflow: 'auto',
-                          background: '#fafafa'
-                        }}
-                      />
-                    </div>
-                  </TabsContent>
-                </Tabs>
-              </div>
-            </div>
-          </div>
-        </SheetContent>
-      </Sheet>
-
-      {/* Service Editor Modal */}
-      <ServiceEditorModal
-        service={editingService}
-        isOpen={serviceModalOpen}
-        onClose={() => {
-          setServiceModalOpen(false);
-          setEditingService(null);
-        }}
-        onSubmit={handleServiceSubmit}
-      />
-    </>
-  );
-};
-=======
-"use client";
-
-import { Select, SelectContent, SelectItem, SelectTrigger, SelectValue } from "@karrio/ui/components/ui/select";
-import { Tabs, TabsContent, TabsList, TabsTrigger } from "@karrio/ui/components/ui/tabs";
-import { ServiceEditorModal } from "@karrio/ui/components/modals/service-editor-modal";
-import { CURRENCY_OPTIONS, DIMENSION_UNITS, WEIGHT_UNITS } from "@karrio/types";
-import { RateSheetTable } from "@karrio/ui/components/rate-sheet-table";
-import { Sheet, SheetContent } from "@karrio/ui/components/ui/sheet";
-import { Cross2Icon, TrashIcon } from "@radix-ui/react-icons";
-import { useLoader } from "@karrio/ui/core/components/loader";
-import { useAPIMetadata } from "@karrio/hooks/api-metadata";
-import { useToast } from "@karrio/ui/hooks/use-toast";
-import { Button } from "@karrio/ui/components/ui/button";
-import { Input } from "@karrio/ui/components/ui/input";
-import { MultiSelect } from "@karrio/ui/components/multi-select";
-import { Label } from "@karrio/ui/components/ui/label";
-import {
-  AlertDialog,
-  AlertDialogContent,
-  AlertDialogHeader,
-  AlertDialogFooter,
-  AlertDialogTitle,
-  AlertDialogDescription,
-  AlertDialogCancel,
-  AlertDialogAction,
-  AlertDialogTrigger,
-} from "@karrio/ui/components/ui/alert-dialog";
-// import { getCarrierServiceDefaults, isGenericCarrier } from "@karrio/lib/carrier-utils";
-import { jsonLanguage } from "@codemirror/lang-json";
-import { isEqual, failsafe } from "@karrio/lib";
-import CodeMirror from "@uiw/react-codemirror";
-import React from "react";
-
-interface RateSheetEditorProps {
-  rateSheetId: string;
-  onClose: () => void;
-  preloadCarrier?: string; // For creating from carrier connections
-  linkConnectionId?: string; // explicit carrier connection id to link after create
-  isAdmin?: boolean; // Flag to use admin mutations/queries
-  useRateSheet: (args: any) => any; // Pass in the appropriate hook
-  useRateSheetMutation: () => any; // Pass in the appropriate mutation hook
-}
-
-export const RateSheetEditor = ({
-  rateSheetId,
-  onClose,
-  preloadCarrier,
-  linkConnectionId,
-  isAdmin = false,
-  useRateSheet,
-  useRateSheetMutation
-}: RateSheetEditorProps) => {
-  const loader = useLoader();
-  const { references, metadata } = useAPIMetadata();
-  const { toast } = useToast();
-  const isNew = rateSheetId === 'new';
-
-  // Fetch carrier metadata for optional fallback defaults
-  React.useEffect(() => {
-    if (metadata?.HOST) {
-      fetch(`${metadata.HOST}/v1/carriers`)
-        .then(res => res.json())
-        .then((carriers) => {
-          setCarrierMetadata(carriers);
-        })
-        .catch(console.error);
-    }
-  }, [metadata?.HOST]);
-
-  // Fetch existing rate sheets when creating new ones
-  React.useEffect(() => {
-    if (isNew && metadata?.HOST) {
-      // This would ideally be a GraphQL query, but for now we'll use existing data
-      // The existing rate sheets would be fetched via the rate sheets list
-    }
-  }, [isNew, metadata?.HOST]);
-  const { query, setRateSheetId } = useRateSheet({ id: rateSheetId });
-  const { createRateSheet, updateRateSheet, deleteRateSheetService, batchUpdateRateSheetCells } = useRateSheetMutation();
-  const [serviceModalOpen, setServiceModalOpen] = React.useState(false);
-  const [editingService, setEditingService] = React.useState<any>(null);
-  const [localData, setLocalData] = React.useState<any>(null);
-  const [carrierMetadata, setCarrierMetadata] = React.useState<any[]>([]);
-  const [existingRateSheets, setExistingRateSheets] = React.useState<any[]>([]);
-  const [showExistingOptions, setShowExistingOptions] = React.useState(false);
-  const [zoneTextBuffers, setZoneTextBuffers] = React.useState<Record<number, Partial<Record<'country_codes' | 'cities' | 'postal_codes', string>>>>({});
-
-  const countryOptions = React.useMemo(() => {
-    const countries = references?.countries || {};
-    return Object.entries(countries).map(([code, name]) => ({
-      label: String(name),
-      value: String(code).toUpperCase(),
-    }));
-  }, [references?.countries]);
-
-  const rateSheet = query.data?.rate_sheet;
-  const services = rateSheet?.services || [];
-  const connectedCarriers = rateSheet?.carriers || [];
-
-  // Define loadCarrierDefaults before useEffect to avoid initialization order issues
-  const loadCarrierDefaults = React.useCallback((carrierName?: string) => {
-    const targetCarrier = carrierName || localData?.carrier_name;
-    if (!targetCarrier) return;
-
-    // Load defaults strictly from api-metadata service_levels
-    const defaultServicesList = references?.service_levels?.[targetCarrier] || [];
-
-    if (defaultServicesList.length > 0) {
-      const defaultServices = defaultServicesList.map((service: any, index: number) => ({
-        ...service,
-        id: `temp_${Date.now()}_${index}`,
-        zones: (service.zones || [{ label: 'Zone 1', rate: 0 }]).map((zone: any, zoneIndex: number) => ({
-          ...zone,  // Preserve all zone properties (country_codes, min_weight, max_weight, transit_days, etc.)
-          label: zone.label || `Zone ${zoneIndex + 1}`,
-          rate: zone.rate ?? 0
-        }))
-      }));
-
-      setLocalData((prev: any) => ({
-        ...prev,
-        services: defaultServices
-      }));
-      return;
-    }
-
-    console.warn(`No default services found in service_levels for ${targetCarrier}`);
-  }, [references?.service_levels, localData?.carrier_name]);
-
-  React.useEffect(() => {
-    if (rateSheet && !localData) {
-      setLocalData({
-        name: rateSheet.name,
-        carrier_name: rateSheet.carrier_name,
-        services: [...(rateSheet.services || [])]
-      });
-      // Seed buffers from loaded data so fields show saved text immediately
-      const buffers = buildZoneTextBuffersFromServices(rateSheet.services || []);
-      setZoneTextBuffers(buffers);
-    } else if (isNew && !localData) {
-      // Initialize with preloaded carrier or defaults for new rate sheets
-      const initialCarrier = preloadCarrier || 'generic';
-      setLocalData({
-        name: '',
-        carrier_name: initialCarrier,
-        services: []
-      });
-
-      // Auto-load defaults if carrier is preloaded
-      if (preloadCarrier) {
-        setTimeout(() => loadCarrierDefaults(preloadCarrier), 100);
-      }
-    }
-  }, [rateSheet, localData, isNew, preloadCarrier, loadCarrierDefaults]);
-
-  // Ensure defaults are loaded when launching from a carrier once references are available
-  React.useEffect(() => {
-    if (isNew && preloadCarrier && references?.service_levels?.[preloadCarrier]) {
-      // Only load defaults if none are present yet
-      if (!localData?.services || localData.services.length === 0) {
-        loadCarrierDefaults(preloadCarrier);
-      }
-    }
-  }, [isNew, preloadCarrier, references?.service_levels, loadCarrierDefaults, localData?.services]);
-
-  // Capture a target carrier to link on create when coming from a connection
-  const [linkCarrierId, setLinkCarrierId] = React.useState<string | null>(null);
-  React.useEffect(() => {
-    if (isNew && preloadCarrier && Array.isArray(carrierMetadata) && carrierMetadata.length > 0) {
-      const carrier = carrierMetadata.find(c => c.carrier_name === preloadCarrier);
-      if (carrier?.id) setLinkCarrierId(carrier.id);
-    }
-  }, [isNew, preloadCarrier, carrierMetadata]);
-
-  const handleChange = (field: string, value: any) => {
-    setLocalData((prev: any) => ({ ...prev, [field]: value }));
-
-    // Auto-load defaults when carrier is selected for new rate sheets
-    if (field === 'carrier_name' && isNew && value) {
-      loadCarrierDefaults(value);
-    }
-  };
-
-  const checkForExistingRateSheets = (_carrierName: string) => {
-    // This would check for existing rate sheets with same carrier_name
-    // For now, we'll implement the basic structure
-    setShowExistingOptions(false); // Reset for now
-  };
-
-  const handleSave = async () => {
-    if (!localData) return;
-
-    loader.setLoading(true);
-    try {
-      // Merge any buffered zone text into working copy so unsaved typing is included
-      const parseList = (text: string): string[] =>
-        text
-          .split(',')
-          .map((v) => v.trim())
-          .filter((v) => v.length > 0);
-
-      const mergedServices = (localData.services || []).map((service: any) => ({
-        ...service,
-        zones: (service.zones || []).map((zone: any, i: number) => {
-          const buffer = zoneTextBuffers[i] || {};
-          const patch: any = {};
-          // Do not override country_codes from legacy text buffer anymore (MultiSelect manages arrays directly)
-          if (typeof buffer.cities === 'string') patch.cities = parseList(buffer.cities);
-          if (typeof buffer.postal_codes === 'string') patch.postal_codes = parseList(buffer.postal_codes);
-          return { ...zone, ...patch };
-        })
-      }));
-
-      // Clean data for mutation - ensure we have at least basic validation
-      if (!localData.name || !localData.name.trim()) {
-        throw new Error('Rate sheet name is required');
-      }
-
-      if (!localData.carrier_name) {
-        throw new Error('Carrier name is required');
-      }
-
-      if (!localData.services || localData.services.length === 0) {
-        throw new Error('At least one service is required');
-      }
-
-      const cleanedData = {
-        name: localData.name.trim(),
-        // Note: carrier_name is stored locally but not sent in updates
-        services: (mergedServices || []).map((service: any, index: number) => {
-          // Validate required service fields
-          if (!service.service_name || !service.service_name.trim()) {
-            throw new Error(`Service ${index + 1}: service_name is required`);
-          }
-          if (!service.service_code || !service.service_code.trim()) {
-            throw new Error(`Service ${index + 1}: service_code is required`);
-          }
-
-          // Create a new clean service object with required fields for CreateServiceLevelInput
-          const cleanService: any = {
-            service_name: service.service_name.trim(),
-            service_code: service.service_code.trim(),
-            // currency is required for CreateServiceLevelInput
-            currency: service.currency || 'USD'
-          };
-
-          // Only include id for existing services (for updates, not creates)
-          if (service.id && !service.id.startsWith('temp_')) {
-            cleanService.id = service.id;
-          }
-
-          // Include other service fields if they have values
-          if (service.carrier_service_code) cleanService.carrier_service_code = service.carrier_service_code;
-          if (service.description) cleanService.description = service.description;
-          if (service.active !== undefined) cleanService.active = service.active;
-          if (service.transit_days !== null && service.transit_days !== undefined) cleanService.transit_days = service.transit_days;
-          if (service.transit_time) cleanService.transit_time = service.transit_time;
-          if (service.max_width !== null && service.max_width !== undefined) cleanService.max_width = service.max_width;
-          if (service.max_height !== null && service.max_height !== undefined) cleanService.max_height = service.max_height;
-          if (service.max_length !== null && service.max_length !== undefined) cleanService.max_length = service.max_length;
-          if (service.dimension_unit) cleanService.dimension_unit = service.dimension_unit;
-
-          // Clean zones - zones are required for CreateServiceLevelInput
-          cleanService.zones = (service.zones && Array.isArray(service.zones) && service.zones.length > 0)
-            ? service.zones.map((zone: any) => {
-              const cleanZone: any = {
-                // rate is required for ServiceZoneInput
-                rate: Number(zone.rate) || 0
-              };
-
-              // Add optional fields if they have values
-              if (zone.label) cleanZone.label = zone.label;
-              if (zone.min_weight !== null && zone.min_weight !== undefined && zone.min_weight !== '') {
-                cleanZone.min_weight = Number(zone.min_weight);
-              }
-              if (zone.max_weight !== null && zone.max_weight !== undefined && zone.max_weight !== '') {
-                cleanZone.max_weight = Number(zone.max_weight);
-              }
-              if (zone.transit_days !== null && zone.transit_days !== undefined && zone.transit_days !== '') {
-                cleanZone.transit_days = Number(zone.transit_days);
-              }
-              if (zone.transit_time) cleanZone.transit_time = zone.transit_time;
-              if (zone.cities && zone.cities.length > 0) cleanZone.cities = zone.cities;
-              if (zone.postal_codes && zone.postal_codes.length > 0) cleanZone.postal_codes = zone.postal_codes;
-              // Include country_codes even if empty to allow clearing
-              if (zone.country_codes !== undefined) cleanZone.country_codes = zone.country_codes;
-
-              return cleanZone;
-            })
-            : [{ rate: 0 }]; // Default zone if none exist
-
-          return cleanService;
-        })
-      };
-
-      if (isNew) {
-        // For new rate sheets, include carrier_name and carriers
-        const createData: any = {
-          ...cleanedData,
-          carrier_name: localData.carrier_name,
-        };
-
-        // Add carriers array if we have connection IDs to link
-        if (linkConnectionId) {
-          createData.carriers = [linkConnectionId];
-        } else if (linkCarrierId) {
-          createData.carriers = [linkCarrierId];
-        }
-
-        console.log('Creating rate sheet with data:', JSON.stringify(createData, null, 2));
-        let res;
-        try {
-          res = await createRateSheet.mutateAsync(createData);
-          console.log('Create response:', res);
-        } catch (err: any) {
-          console.error('Create mutation failed:', err);
-          console.error('Error details:', JSON.stringify(err, null, 2));
-
-          // Extract more specific error message
-          let errorMessage = 'Failed to create rate sheet';
-          if (err?.response?.errors?.[0]?.message) {
-            errorMessage = err.response.errors[0].message;
-          } else if (err?.message) {
-            errorMessage = err.message;
-          }
-
-          throw new Error(errorMessage);
-        }
-        const newId = (res as any)?.create_rate_sheet?.rate_sheet?.id;
-        if (newId) {
-          toast({ title: `${localData?.name || 'Rate Sheet'} created!` });
-          onClose();
-          return;
-        }
-      } else {
-        // For updates, don't send carrier_name
-        await updateRateSheet.mutateAsync({
-          id: rateSheetId,
-          ...cleanedData
-        });
-        // Refresh data to reconcile IDs and removals
-        const refreshed = await query.refetch();
-        const fresh = (refreshed.data as any)?.rate_sheet;
-        if (fresh) {
-          setLocalData({
-            name: fresh.name,
-            carrier_name: fresh.carrier_name,
-            services: [...(fresh.services || [])]
-          });
-          // Seed buffers from fresh data so text persists after save
-          setZoneTextBuffers(buildZoneTextBuffersFromServices(fresh.services || []));
-        }
-        toast({ title: "Rate Sheet Saved!" });
-      }
-      // Do not close the editor; leave it open
-    } catch (error: any) {
-      // Surface a friendly error, avoid throwing in console overlay
-      const message = error?.response?.errors?.[0]?.message || error?.message || 'Unknown error';
-      console.warn("Failed to save rate sheet:", message);
-      toast({ title: `Rate Sheet was unable to be ${isNew ? 'created' : 'saved'}`, description: message, variant: "destructive" });
-    } finally {
-      loader.setLoading(false);
-    }
-  };
-
-  // Helpers to manage free-typing buffers for comma-separated fields
-  const getZoneTextValue = (
-    zoneIndex: number,
-    field: 'country_codes' | 'cities' | 'postal_codes',
-    currentArray: string[] | undefined,
-  ): string => {
-    const buffered = zoneTextBuffers[zoneIndex]?.[field];
-    if (typeof buffered === 'string') return buffered;
-    return Array.isArray(currentArray) ? currentArray.join(', ') : '';
-  };
-
-  const setZoneTextValue = (
-    zoneIndex: number,
-    field: 'country_codes' | 'cities' | 'postal_codes',
-    text: string,
-  ) => {
-    setZoneTextBuffers((prev) => ({
-      ...prev,
-      [zoneIndex]: {
-        ...(prev[zoneIndex] || {}),
-        [field]: text,
-      },
-    }));
-  };
-
-  const persistZoneTextValue = (
-    zoneIndex: number,
-    field: 'country_codes' | 'cities' | 'postal_codes',
-  ) => {
-    const text = zoneTextBuffers[zoneIndex]?.[field];
-    if (text === undefined) return; // Nothing to persist
-    const values = text
-      .split(',')
-      .map((v) => v.trim())
-      .filter((v) => v.length > 0);
-    handleUpdateZoneFieldAll(zoneIndex, field, values);
-    // Clear buffer for this field so display falls back to normalized value
-    setZoneTextBuffers((prev) => {
-      const next = { ...prev } as typeof prev;
-      const zoneEntry = { ...(next[zoneIndex] || {}) };
-      delete zoneEntry[field];
-      if (Object.keys(zoneEntry).length === 0) {
-        delete next[zoneIndex];
-      } else {
-        next[zoneIndex] = zoneEntry;
-      }
-      return next;
-    });
-  };
-
-  // Get first non-empty zone array across all services for display purposes
-  const getAggregatedZoneArray = React.useCallback((
-    zoneIndex: number,
-    field: 'country_codes' | 'cities' | 'postal_codes',
-  ): string[] => {
-    const servicesList = localData?.services || [];
-    for (const service of servicesList) {
-      const zone = (service.zones || [])[zoneIndex];
-      const arr = zone?.[field];
-      if (Array.isArray(arr) && arr.length > 0) return arr as string[];
-    }
-    return [];
-  }, [localData?.services]);
-
-  // Build buffers from services so inputs display saved values on load/refetch
-  const buildZoneTextBuffersFromServices = (servicesData: any[]): Record<number, Partial<Record<'country_codes' | 'cities' | 'postal_codes', string>>> => {
-    const buffers: Record<number, Partial<Record<'country_codes' | 'cities' | 'postal_codes', string>>> = {};
-    const maxZones = Math.max(0, ...servicesData.map((s: any) => (s.zones || []).length));
-    for (let i = 0; i < maxZones; i++) {
-      const entry: Partial<Record<'country_codes' | 'cities' | 'postal_codes', string>> = {};
-      // Use first non-empty across services for each field
-      const cc = (() => {
-        for (const s of servicesData) {
-          const a = s?.zones?.[i]?.country_codes;
-          if (Array.isArray(a) && a.length > 0) return a as string[];
-        }
-        return [] as string[];
-      })();
-      const ct = (() => {
-        for (const s of servicesData) {
-          const a = s?.zones?.[i]?.cities;
-          if (Array.isArray(a) && a.length > 0) return a as string[];
-        }
-        return [] as string[];
-      })();
-      const pc = (() => {
-        for (const s of servicesData) {
-          const a = s?.zones?.[i]?.postal_codes;
-          if (Array.isArray(a) && a.length > 0) return a as string[];
-        }
-        return [] as string[];
-      })();
-
-      if (cc.length > 0) entry.country_codes = cc.join(', ');
-      if (ct.length > 0) entry.cities = ct.join(', ');
-      if (pc.length > 0) entry.postal_codes = pc.join(', ');
-      if (Object.keys(entry).length > 0) buffers[i] = entry;
-    }
-    return buffers;
-  };
-
-  const handleAddService = () => {
-    setEditingService(null);
-    setServiceModalOpen(true);
-  };
-
-  const handleEditService = (service: any) => {
-    setEditingService(service);
-    setServiceModalOpen(true);
-  };
-
-  const handleServiceSubmit = (serviceData: any) => {
-    if (!localData) return;
-
-    if (editingService?.id) {
-      // Update existing service
-      setLocalData((prev: any) => ({
-        ...prev,
-        services: prev.services.map((s: any) => {
-          if (s.id !== editingService.id) return s;
-          return {
-            ...s,
-            service_name: serviceData.service_name,
-            service_code: serviceData.service_code,
-            carrier_service_code: serviceData.carrier_service_code,
-            description: serviceData.description,
-            active: serviceData.active,
-            currency: serviceData.currency,
-            transit_days: serviceData.transit_days,
-            transit_time: serviceData.transit_time,
-            max_width: serviceData.max_width,
-            max_height: serviceData.max_height,
-            max_length: serviceData.max_length,
-            dimension_unit: serviceData.dimension_unit,
-            min_weight: serviceData.min_weight,
-            max_weight: serviceData.max_weight,
-            weight_unit: serviceData.weight_unit,
-            domicile: serviceData.domicile,
-            international: serviceData.international,
-            // Preserve zones and id as-is unless changed elsewhere
-            zones: s.zones,
-          };
-        })
-      }));
-    } else {
-      // Add new service
-      const newService = {
-        ...serviceData,
-        id: `temp_${Date.now()}`,
-        zones: [{ rate: 0 }] // No client-generated IDs - let backend assign them
-      };
-      setLocalData((prev: any) => ({
-        ...prev,
-        services: [...prev.services, newService]
-      }));
-    }
-    // Close modal after applying the update
-    setServiceModalOpen(false);
-    setEditingService(null);
-  };
-
-  const handleRemoveService = async (serviceId: string) => {
-    if (!localData) return;
-
-    // Check if this is an existing service (not temp)
-    const service = localData.services.find((s: any) => s.id === serviceId);
-    const isExistingService = service && !service.id.startsWith('temp_');
-
-    if (isExistingService && !isNew) {
-      // Use explicit delete API for existing services
-      try {
-        await deleteRateSheetService.mutateAsync({
-          rate_sheet_id: rateSheetId,
-          service_id: serviceId
-        });
-        // Refresh data from server
-        const refreshed = await query.refetch();
-        const fresh = (refreshed.data as any)?.rate_sheet;
-        if (fresh) {
-          setLocalData({
-            name: fresh.name,
-            carrier_name: fresh.carrier_name,
-            services: [...(fresh.services || [])]
-          });
-        }
-      } catch (error) {
-        console.error("Failed to delete service:", error);
-      }
-    } else {
-      // For temp services or new rate sheets, just remove from local state
-      setLocalData((prev: any) => ({
-        ...prev,
-        services: prev.services.filter((s: any) => s.id !== serviceId)
-      }));
-    }
-  };
-
-  const handleAddZone = (serviceId: string) => {
-    if (!localData) return;
-
-    setLocalData((prev: any) => ({
-      ...prev,
-      services: prev.services.map((s: any) =>
-        s.id === serviceId
-          ? {
-            ...s,
-            zones: [...(s.zones || []), { rate: 0 }] // No client-generated IDs
-          }
-          : s
-      )
-    }));
-  };
-
-  const handleAddZoneAll = () => {
-    if (!localData) return;
-    setLocalData((prev: any) => ({
-      ...prev,
-      services: prev.services.map((s: any) => ({
-        ...s,
-        zones: [...(s.zones || []), { rate: 0 }]
-      }))
-    }));
-  };
-
-  const handleRemoveZoneAll = (zoneIndex: number) => {
-    if (!localData) return;
-    setLocalData((prev: any) => ({
-      ...prev,
-      services: prev.services.map((s: any) => ({
-        ...s,
-        zones: s.zones.filter((_: any, i: number) => i !== zoneIndex)
-      }))
-    }));
-  };
-
-  const handleUpdateZoneFieldAll = (zoneIndex: number, field: string, value: any) => {
-    setLocalData((prev: any) => ({
-      ...prev,
-      services: prev.services.map((s: any) => ({
-        ...s,
-        zones: s.zones.map((z: any, i: number) => i === zoneIndex ? { ...z, [field]: value } : z)
-      }))
-    }));
-  };
-
-  const handleRemoveZone = (serviceId: string, zoneIndex: number) => {
-    if (!localData) return;
-
-    setLocalData((prev: any) => ({
-      ...prev,
-      services: prev.services.map((s: any) =>
-        s.id === serviceId
-          ? {
-            ...s,
-            zones: s.zones.filter((_: any, i: number) => i !== zoneIndex)
-          }
-          : s
-      )
-    }));
-  };
-
-  const handleCellChange = (serviceId: string, zoneId: string, field: string, value: any) => {
-    if (!localData) return;
-
-    setLocalData((prev: any) => ({
-      ...prev,
-      services: prev.services.map((s: any) =>
-        s.id === serviceId
-          ? {
-            ...s,
-            zones: s.zones.map((z: any, index: number) => {
-              const currentZoneId = z.id || index.toString();
-              return currentZoneId === zoneId
-                ? { ...z, [field]: value }
-                : z;
-            })
-          }
-          : s
-      )
-    }));
-  };
-
-  const hasChanges = localData && rateSheet && !isEqual(localData, {
-    name: rateSheet.name,
-    carrier_name: rateSheet.carrier_name,
-    services: rateSheet.services || []
-  });
-
-  if (!localData && !isNew) {
-    return null;
-  }
-
-  return (
-    <>
-      <Sheet open={true} onOpenChange={onClose}>
-        <SheetContent
-          side="right"
-          full
-          className="p-0 gap-0 overflow-hidden"
-        >
-          {/* Sticky Header */}
-          <header
-            className="flex items-center justify-between p-4 border-b bg-white"
-            style={{
-              position: "sticky",
-              zIndex: 10,
-              top: 0,
-            }}
-          >
-            <div className="flex items-center">
-              <Button
-                variant="ghost"
-                size="sm"
-                onClick={onClose}
-                className="rounded-full mr-2"
-              >
-                <Cross2Icon className="h-4 w-4" />
-              </Button>
-              <h1 className="text-lg font-semibold">
-                {isNew ? "Create Rate Sheet" : "Edit Rate Sheet"}
-              </h1>
-            </div>
-            <Button
-              onClick={handleSave}
-              disabled={loader.loading || (isNew ? !localData?.name : (!hasChanges || !localData?.name))}
-              size="sm"
-              className="bg-green-600 hover:bg-green-700"
-            >
-              {loader.loading ? (isNew ? "Creating..." : "Saving...") : (isNew ? "Create and Close" : "Save")}
-            </Button>
-          </header>
-
-          {/* Main Content Area */}
-          <div
-            className="flex h-full"
-            style={{
-              height: "calc(100vh - 80px)",
-              overflow: "hidden"
-            }}
-          >
-            {/* Left Sidebar */}
-            <div
-              className="w-80 border-r bg-gray-50 overflow-y-auto"
-              style={{
-                minWidth: "320px",
-                maxWidth: "320px"
-              }}
-            >
-              <div className="p-4 space-y-6">
-                {/* Existing Rate Sheets Notice */}
-                {showExistingOptions && (
-                  <div className="p-3 bg-blue-50 border border-blue-200 rounded">
-                    <div className="flex items-center justify-between mb-2">
-                      <h4 className="text-sm font-semibold text-blue-800">Existing Rate Sheets Found</h4>
-                      <Button
-                        size="sm"
-                        variant="ghost"
-                        onClick={() => setShowExistingOptions(false)}
-                        className="h-6 w-6 p-0"
-                      >
-                        ×
-                      </Button>
-                    </div>
-                    <p className="text-xs text-blue-700 mb-3">
-                      Compatible rate sheets exist for this carrier. You can connect to an existing one or create a new one.
-                    </p>
-                    <div className="space-y-2">
-                      {existingRateSheets.map((sheet: any) => (
-                        <div key={sheet.id} className="flex items-center justify-between p-2 bg-white rounded border">
-                          <div>
-                            <div className="text-sm font-medium">{sheet.name}</div>
-                            <div className="text-xs text-gray-500">{sheet.services?.length || 0} services</div>
-                          </div>
-                          <Button size="sm" variant="outline">
-                            Connect
-                          </Button>
-                        </div>
-                      ))}
-                    </div>
-                  </div>
-                )}
-                <div>
-                  <Label htmlFor="carrier_name" className="text-sm font-semibold text-gray-700">Carrier</Label>
-                  <Select
-                    value={localData?.carrier_name || 'generic'}
-                    onValueChange={(value) => handleChange('carrier_name', value)}
-                    disabled={!isNew || !!preloadCarrier}
-                  >
-                    <SelectTrigger className="mt-1">
-                      <SelectValue />
-                    </SelectTrigger>
-                    <SelectContent>
-                      {Object.keys(references?.service_levels || {}).map(carrier => (
-                        <SelectItem key={carrier} value={carrier}>
-                          {references?.carriers?.[carrier] || carrier}
-                        </SelectItem>
-                      ))}
-                    </SelectContent>
-                  </Select>
-                </div>
-
-                <div>
-                  <Label htmlFor="name" className="text-sm font-semibold text-gray-700">Rate Sheet Name</Label>
-                  <Input
-                    id="name"
-                    value={localData?.name || ''}
-                    onChange={(e) => handleChange('name', e.target.value)}
-                    placeholder="Courier negotiated rates"
-                    className="mt-1"
-                    required
-                  />
-                </div>
-
-                <div>
-                  <Label className="text-sm font-semibold text-gray-700">Services ({localData?.services?.length || 0})</Label>
-                  <div className="space-y-2 mt-2 max-h-40 overflow-y-auto">
-                    {localData?.services?.map((service: any) => (
-                      <div key={service.id} className="flex items-center justify-between p-3 border rounded bg-white">
-                        <div className="min-w-0 flex-1">
-                          <div className="font-medium text-sm truncate">{service.service_name}</div>
-                          <div className="text-xs text-gray-500 truncate">{service.service_code}</div>
-                          <div className="text-xs text-gray-500">{service.zones?.length || 0} zones</div>
-                        </div>
-                        <Button
-                          size="sm"
-                          variant="ghost"
-                          onClick={() => handleEditService(service)}
-                          className="ml-2 shrink-0"
-                        >
-                          Edit
-                        </Button>
-                        <AlertDialog>
-                          <AlertDialogTrigger asChild>
-                            <Button
-                              size="sm"
-                              variant="ghost"
-                              className="ml-1 shrink-0 text-red-600 hover:text-red-700"
-                              title="Delete service"
-                            >
-                              <TrashIcon className="h-3 w-3" />
-                            </Button>
-                          </AlertDialogTrigger>
-                          <AlertDialogContent>
-                            <AlertDialogHeader>
-                              <AlertDialogTitle>Delete service</AlertDialogTitle>
-                              <AlertDialogDescription>
-                                Are you sure you want to delete "{service.service_name}"? This cannot be undone.
-                              </AlertDialogDescription>
-                            </AlertDialogHeader>
-                            <AlertDialogFooter>
-                              <AlertDialogCancel className="h-8 px-3 text-sm">Cancel</AlertDialogCancel>
-                              <AlertDialogAction
-                                className="h-8 px-3 text-sm bg-red-600 hover:bg-red-700"
-                                onClick={() => handleRemoveService(service.id)}
-                              >
-                                Delete
-                              </AlertDialogAction>
-                            </AlertDialogFooter>
-                          </AlertDialogContent>
-                        </AlertDialog>
-                      </div>
-                    ))}
-                    <div className="space-y-2">
-                      <Button
-                        variant="outline"
-                        size="sm"
-                        onClick={handleAddService}
-                        className="w-full"
-                      >
-                        Add Service
-                      </Button>
-                      {localData?.carrier_name && (!localData?.services?.length || localData?.services?.length === 0) && (
-                        <div className="space-y-2">
-                          <Button
-                            variant="outline"
-                            size="sm"
-                            onClick={() => loadCarrierDefaults()}
-                            className="w-full"
-                          >
-                            Load {references?.carriers?.[localData.carrier_name] || localData.carrier_name} Defaults
-                          </Button>
-                          {isNew && (
-                            <Button
-                              variant="ghost"
-                              size="sm"
-                              onClick={() => checkForExistingRateSheets(localData.carrier_name)}
-                              className="w-full text-xs"
-                            >
-                              Check for Existing Rate Sheets
-                            </Button>
-                          )}
-                        </div>
-                      )}
-                    </div>
-                  </div>
-                </div>
-
-                {/* Connected Carriers */}
-                {connectedCarriers.length > 0 && (
-                  <div>
-                    <Label className="text-sm font-semibold text-gray-700">Connected Carriers ({connectedCarriers.length})</Label>
-                    <div className="space-y-2 mt-2 max-h-32 overflow-y-auto">
-                      {connectedCarriers.map((carrier: any) => (
-                        <div key={carrier.id} className="flex items-center justify-between p-2 border rounded bg-white text-sm">
-                          <div className="min-w-0 flex-1">
-                            <div className="font-medium truncate">{carrier.display_name}</div>
-                            <div className="text-xs text-gray-500 truncate">{carrier.carrier_id}</div>
-                          </div>
-                          <div className="flex items-center space-x-2 text-xs">
-                            <span className={`px-2 py-1 rounded ${carrier.active ? 'bg-green-100 text-green-700' : 'bg-red-100 text-red-700'}`}>
-                              {carrier.active ? 'Active' : 'Inactive'}
-                            </span>
-                            <span className={`px-2 py-1 rounded ${carrier.test_mode ? 'bg-yellow-100 text-yellow-700' : 'bg-blue-100 text-blue-700'}`}>
-                              {carrier.test_mode ? 'Test' : 'Live'}
-                            </span>
-                          </div>
-                        </div>
-                      ))}
-                    </div>
-                  </div>
-                )}
-
-                {/* Default Settings */}
-                <div className="space-y-3 pt-4 border-t">
-                  <Label className="text-sm font-semibold text-gray-700">Default Settings</Label>
-
-                  <div>
-                    <Label htmlFor="currency" className="text-xs text-gray-600">Currency</Label>
-                    <Select
-                      value={localData?.services?.[0]?.currency || 'USD'}
-                      onValueChange={(value) => {
-                        setLocalData((prev: any) => ({
-                          ...prev,
-                          services: prev.services.map((s: any) => ({ ...s, currency: value }))
-                        }));
-                      }}
-                    >
-                      <SelectTrigger className="mt-1">
-                        <SelectValue />
-                      </SelectTrigger>
-                      <SelectContent>
-                        {CURRENCY_OPTIONS.map(currency => (
-                          <SelectItem key={currency} value={currency}>
-                            {currency}
-                          </SelectItem>
-                        ))}
-                      </SelectContent>
-                    </Select>
-                  </div>
-
-                  <div>
-                    <Label htmlFor="weight_unit" className="text-xs text-gray-600">Weight Unit</Label>
-                    <Select
-                      value={localData?.services?.[0]?.weight_unit || 'KG'}
-                      onValueChange={(value) => {
-                        setLocalData((prev: any) => ({
-                          ...prev,
-                          services: prev.services.map((s: any) => ({ ...s, weight_unit: value }))
-                        }));
-                      }}
-                    >
-                      <SelectTrigger className="mt-1">
-                        <SelectValue />
-                      </SelectTrigger>
-                      <SelectContent>
-                        {WEIGHT_UNITS.map(unit => (
-                          <SelectItem key={unit} value={unit}>
-                            {unit}
-                          </SelectItem>
-                        ))}
-                      </SelectContent>
-                    </Select>
-                  </div>
-
-                  <div>
-                    <Label htmlFor="dimension_unit" className="text-xs text-gray-600">Dimension Unit</Label>
-                    <Select
-                      value={localData?.services?.[0]?.dimension_unit || 'CM'}
-                      onValueChange={(value) => {
-                        setLocalData((prev: any) => ({
-                          ...prev,
-                          services: prev.services.map((s: any) => ({ ...s, dimension_unit: value }))
-                        }));
-                      }}
-                    >
-                      <SelectTrigger className="mt-1">
-                        <SelectValue />
-                      </SelectTrigger>
-                      <SelectContent>
-                        {DIMENSION_UNITS.map(unit => (
-                          <SelectItem key={unit} value={unit}>
-                            {unit}
-                          </SelectItem>
-                        ))}
-                      </SelectContent>
-                    </Select>
-                  </div>
-                </div>
-              </div>
-            </div>
-
-            {/* Main Content */}
-            <div
-              className="flex-1 bg-gray-100"
-              style={{
-                height: "100%",
-                minHeight: "600px",
-                overflow: "hidden"
-              }}
-            >
-              <div
-                className="h-full p-4"
-                style={{
-                  display: "flex",
-                  flexDirection: "column"
-                }}
-              >
-                <Tabs defaultValue="rates" className="flex flex-col h-full">
-                  <TabsList className="grid w-full grid-cols-4 mb-4">
-                    <TabsTrigger value="rates">Rate Sheet</TabsTrigger>
-                    <TabsTrigger value="zones">Zones</TabsTrigger>
-                    <TabsTrigger value="services">Services</TabsTrigger>
-                    <TabsTrigger value="json">JSON Editor</TabsTrigger>
-                  </TabsList>
-
-                  <TabsContent
-                    value="rates"
-                    className="flex-1 mt-0"
-                    style={{
-                      height: "calc(100% - 60px)",
-                      overflow: "auto"
-                    }}
-                  >
-                    <div style={{ height: "100%", overflow: "auto" }}>
-                      <RateSheetTable
-                        rateSheetId={rateSheetId}
-                        services={localData?.services || []}
-                        onAddZone={handleAddZone}
-                        onRemoveZone={handleRemoveZone}
-                        onAddService={handleAddService}
-                        onRemoveService={handleRemoveService}
-                        onCellChange={handleCellChange}
-                        onBatchUpdate={isAdmin ? async ({ id, updates }) => {
-                          try {
-                            if (batchUpdateRateSheetCells?.mutateAsync) {
-                              await batchUpdateRateSheetCells.mutateAsync({ id, updates });
-                            }
-                          } catch (e) {
-                            console.error(e);
-                            throw e;
-                          }
-                        } : undefined}
-                      />
-                    </div>
-                  </TabsContent>
-
-                  <TabsContent
-                    value="zones"
-                    className="flex-1 mt-0"
-                    style={{
-                      height: "calc(100% - 60px)",
-                      overflowY: "auto"
-                    }}
-                  >
-                    <div className="space-y-3 pr-2">
-                      <div className="flex justify-between items-center mb-2">
-                        <h3 className="font-semibold">Zones</h3>
-                        <div className="space-x-2">
-                          <Button size="sm" variant="outline" onClick={handleAddZoneAll}>Add Zone</Button>
-                          {(() => {
-                            const maxZones = Math.max(0, ...(localData?.services || []).map((s: any) => (s.zones || []).length));
-                            return maxZones > 0 ? (
-                              <Button size="sm" variant="ghost" onClick={() => handleRemoveZoneAll(maxZones - 1)}>Remove Last Column</Button>
-                            ) : null;
-                          })()}
-                        </div>
-                      </div>
-                      {(() => {
-                        const maxZones = Math.max(0, ...(localData?.services || []).map((s: any) => (s.zones || []).length));
-                        return Array.from({ length: maxZones }, (_, i) => {
-                          const sample = localData?.services?.[0]?.zones?.[i] || {};
-                          return (
-                            <div key={i} className="border rounded p-4 bg-white">
-                              <div className="flex items-center justify-between mb-3">
-                                <h4 className="font-medium">Zone {i + 1}</h4>
-                                <Button size="sm" variant="ghost" onClick={() => handleRemoveZoneAll(i)}>Remove Column</Button>
-                              </div>
-                              <div className="grid grid-cols-2 gap-4">
-                                <div>
-                                  <Label>Label</Label>
-                                  <Input
-                                    value={sample.label || ''}
-                                    onChange={(e) => handleUpdateZoneFieldAll(i, 'label', e.target.value)}
-                                    placeholder={`Zone ${i + 1}`}
-                                  />
-                                </div>
-                                <div>
-                                  <Label>Country Codes</Label>
-                                  <MultiSelect
-                                    options={countryOptions}
-                                    value={getAggregatedZoneArray(i, 'country_codes')}
-                                    onValueChange={(vals) => {
-                                      const unique = Array.from(new Set(vals.map((v) => v.toUpperCase())));
-                                      handleUpdateZoneFieldAll(i, 'country_codes', unique);
-                                    }}
-                                    placeholder="Select countries"
-                                  />
-                                </div>
-                                <div>
-                                  <Label>Cities (comma separated)</Label>
-                                  <Input
-                                    value={getZoneTextValue(i, 'cities', getAggregatedZoneArray(i, 'cities'))}
-                                    inputMode="text"
-                                    onKeyDown={(e) => {
-                                      // Allow comma and space input - prevent any parent/global blocking behavior
-                                      if (e.key === ',' || e.key === ' ' || (e as any).keyCode === 188 || (e as any).keyCode === 32) {
-                                        e.stopPropagation();
-                                        const nativeEvent: any = (e as any).nativeEvent;
-                                        if (nativeEvent && typeof nativeEvent.stopImmediatePropagation === 'function') {
-                                          nativeEvent.stopImmediatePropagation();
-                                        }
-                                      }
-                                    }}
-                                    onKeyDownCapture={(e) => {
-                                      if (e.key === ',' || e.key === ' ' || (e as any).keyCode === 188 || (e as any).keyCode === 32) {
-                                        e.stopPropagation();
-                                      }
-                                    }}
-                                    onChange={(e) => setZoneTextValue(i, 'cities', e.target.value)}
-                                    onBlur={() => persistZoneTextValue(i, 'cities')}
-                                    placeholder="New York, Toronto"
-                                  />
-                                </div>
-                                <div>
-                                  <Label>Postal Codes (comma separated)</Label>
-                                  <Input
-                                    value={getZoneTextValue(i, 'postal_codes', getAggregatedZoneArray(i, 'postal_codes'))}
-                                    inputMode="text"
-                                    onKeyDown={(e) => {
-                                      // Allow comma and space input - prevent any parent/global blocking behavior
-                                      if (e.key === ',' || e.key === ' ' || (e as any).keyCode === 188 || (e as any).keyCode === 32) {
-                                        e.stopPropagation();
-                                        const nativeEvent: any = (e as any).nativeEvent;
-                                        if (nativeEvent && typeof nativeEvent.stopImmediatePropagation === 'function') {
-                                          nativeEvent.stopImmediatePropagation();
-                                        }
-                                      }
-                                    }}
-                                    onKeyDownCapture={(e) => {
-                                      if (e.key === ',' || e.key === ' ' || (e as any).keyCode === 188 || (e as any).keyCode === 32) {
-                                        e.stopPropagation();
-                                      }
-                                    }}
-                                    onChange={(e) => setZoneTextValue(i, 'postal_codes', e.target.value)}
-                                    onBlur={() => persistZoneTextValue(i, 'postal_codes')}
-                                    placeholder="10001, 94105"
-                                  />
-                                </div>
-                              </div>
-                            </div>
-                          );
-                        });
-                      })()}
-                      {((localData?.services || []).every((s: any) => (s.zones || []).length === 0)) && (
-                        <div className="text-center py-8 text-gray-500 bg-white border rounded">
-                          <p>No zones yet</p>
-                          <Button className="mt-3" size="sm" variant="outline" onClick={handleAddZoneAll}>Add Zone</Button>
-                        </div>
-                      )}
-                    </div>
-                  </TabsContent>
-
-                  <TabsContent
-                    value="services"
-                    className="flex-1 mt-0"
-                    style={{
-                      height: "calc(100% - 60px)",
-                      overflowY: "auto"
-                    }}
-                  >
-                    <div className="space-y-4 pr-2">
-                      {localData?.services?.map((service: any) => (
-                        <div key={service.id} className="border rounded p-4 bg-white">
-                          <div className="flex items-center justify-between mb-2">
-                            <h3 className="font-semibold">{service.service_name}</h3>
-                            <div className="space-x-2">
-                              <Button size="sm" onClick={() => handleEditService(service)}>Edit</Button>
-                              <AlertDialog>
-                                <AlertDialogTrigger asChild>
-                                  <Button
-                                    size="sm"
-                                    variant="outline"
-                                    className="text-red-600 border-red-200 hover:text-red-700"
-                                  >
-                                    Delete
-                                  </Button>
-                                </AlertDialogTrigger>
-                                <AlertDialogContent>
-                                  <AlertDialogHeader>
-                                    <AlertDialogTitle>Delete service</AlertDialogTitle>
-                                    <AlertDialogDescription>
-                                      Are you sure you want to delete "{service.service_name}"? This cannot be undone.
-                                    </AlertDialogDescription>
-                                  </AlertDialogHeader>
-                                  <AlertDialogFooter>
-                                    <AlertDialogCancel className="h-8 px-3 text-sm">Cancel</AlertDialogCancel>
-                                    <AlertDialogAction
-                                      className="h-8 px-3 text-sm bg-red-600 hover:bg-red-700"
-                                      onClick={() => handleRemoveService(service.id)}
-                                    >
-                                      Delete
-                                    </AlertDialogAction>
-                                  </AlertDialogFooter>
-                                </AlertDialogContent>
-                              </AlertDialog>
-                            </div>
-                          </div>
-                          <div className="grid grid-cols-2 gap-4 text-sm">
-                            <div>Service Code: <code className="text-xs">{service.service_code}</code></div>
-                            <div>Currency: <code className="text-xs">{service.currency}</code></div>
-                            <div>Transit Days: <code className="text-xs">{service.transit_days || 'N/A'}</code></div>
-                            <div>Max Weight: <code className="text-xs">{service.max_weight || 'N/A'} {service.weight_unit}</code></div>
-                            <div>Zones: <code className="text-xs">{service.zones?.length || 0}</code></div>
-                            <div>Active: <code className="text-xs">{service.active ? 'Yes' : 'No'}</code></div>
-                          </div>
-                        </div>
-                      ))}
-                      {localData?.services?.length === 0 && (
-                        <div className="text-center py-8 text-gray-500">
-                          <p>No services configured yet.</p>
-                          <p className="text-sm">Click "Add Service" or "Load Defaults" to get started.</p>
-                        </div>
-                      )}
-                    </div>
-                  </TabsContent>
-
-                  <TabsContent
-                    value="json"
-                    className="flex-1 mt-0"
-                    style={{
-                      height: "calc(100% - 60px)",
-                      overflow: "hidden"
-                    }}
-                  >
-                    <div className="h-full border rounded bg-white overflow-hidden">
-                      <CodeMirror
-                        height="100%"
-                        extensions={[jsonLanguage]}
-                        value={failsafe(() => JSON.stringify(localData?.services || [], null, 2), '')}
-                        editable={false}
-                        basicSetup={{
-                          lineNumbers: true,
-                          foldGutter: true,
-                          dropCursor: false,
-                          allowMultipleSelections: false,
-                          autocompletion: false,
-                          bracketMatching: true,
-                          highlightSelectionMatches: false,
-                          searchKeymap: false,
-                        }}
-                        style={{
-                          fontSize: '14px',
-                          height: '100%',
-                          overflow: 'auto',
-                          background: '#fafafa'
-                        }}
-                      />
-                    </div>
-                  </TabsContent>
-                </Tabs>
-              </div>
-            </div>
-          </div>
-        </SheetContent>
-      </Sheet>
-
-      {/* Service Editor Modal */}
-      <ServiceEditorModal
-        service={editingService}
-        isOpen={serviceModalOpen}
-        onClose={() => {
-          setServiceModalOpen(false);
-          setEditingService(null);
-        }}
-        onSubmit={handleServiceSubmit}
-      />
-    </>
-  );
-};
->>>>>>> 5d29ae3e
+"use client";
+
+import { Select, SelectContent, SelectItem, SelectTrigger, SelectValue } from "@karrio/ui/components/ui/select";
+import { Tabs, TabsContent, TabsList, TabsTrigger } from "@karrio/ui/components/ui/tabs";
+import { ServiceEditorModal } from "@karrio/ui/components/modals/service-editor-modal";
+import { CURRENCY_OPTIONS, DIMENSION_UNITS, WEIGHT_UNITS } from "@karrio/types";
+import { RateSheetTable } from "@karrio/ui/components/rate-sheet-table";
+import { Sheet, SheetContent, SheetTitle } from "@karrio/ui/components/ui/sheet";
+import { Cross2Icon, TrashIcon } from "@radix-ui/react-icons";
+import { useLoader } from "@karrio/ui/core/components/loader";
+import { useAPIMetadata } from "@karrio/hooks/api-metadata";
+import { useToast } from "@karrio/ui/hooks/use-toast";
+import { Button } from "@karrio/ui/components/ui/button";
+import { Input } from "@karrio/ui/components/ui/input";
+import { MultiSelect } from "@karrio/ui/components/multi-select";
+import { Label } from "@karrio/ui/components/ui/label";
+import {
+  AlertDialog,
+  AlertDialogContent,
+  AlertDialogHeader,
+  AlertDialogFooter,
+  AlertDialogTitle,
+  AlertDialogDescription,
+  AlertDialogCancel,
+  AlertDialogAction,
+  AlertDialogTrigger,
+} from "@karrio/ui/components/ui/alert-dialog";
+// import { getCarrierServiceDefaults, isGenericCarrier } from "@karrio/lib/carrier-utils";
+import { jsonLanguage } from "@codemirror/lang-json";
+import { isEqual, failsafe } from "@karrio/lib";
+import CodeMirror from "@uiw/react-codemirror";
+import React from "react";
+
+interface RateSheetEditorProps {
+  rateSheetId: string;
+  onClose: () => void;
+  preloadCarrier?: string; // For creating from carrier connections
+  linkConnectionId?: string; // explicit carrier connection id to link after create
+  isAdmin?: boolean; // Flag to use admin mutations/queries
+  useRateSheet: (args: any) => any; // Pass in the appropriate hook
+  useRateSheetMutation: () => any; // Pass in the appropriate mutation hook
+}
+
+export const RateSheetEditor = ({
+  rateSheetId,
+  onClose,
+  preloadCarrier,
+  linkConnectionId,
+  isAdmin = false,
+  useRateSheet,
+  useRateSheetMutation
+}: RateSheetEditorProps) => {
+  const loader = useLoader();
+  const { references, metadata } = useAPIMetadata();
+  const { toast } = useToast();
+  const isNew = rateSheetId === 'new';
+
+  // Fetch carrier metadata for optional fallback defaults
+  React.useEffect(() => {
+    if (metadata?.HOST) {
+      fetch(`${metadata.HOST}/v1/carriers`)
+        .then(res => res.json())
+        .then((carriers) => {
+          setCarrierMetadata(carriers);
+        })
+        .catch(console.error);
+    }
+  }, [metadata?.HOST]);
+
+  // Fetch existing rate sheets when creating new ones
+  React.useEffect(() => {
+    if (isNew && metadata?.HOST) {
+      // This would ideally be a GraphQL query, but for now we'll use existing data
+      // The existing rate sheets would be fetched via the rate sheets list
+    }
+  }, [isNew, metadata?.HOST]);
+  const { query, setRateSheetId } = useRateSheet({ id: rateSheetId });
+  const { createRateSheet, updateRateSheet, deleteRateSheetService, batchUpdateRateSheetCells } = useRateSheetMutation();
+  const [serviceModalOpen, setServiceModalOpen] = React.useState(false);
+  const [editingService, setEditingService] = React.useState<any>(null);
+  const [localData, setLocalData] = React.useState<any>(null);
+  const [carrierMetadata, setCarrierMetadata] = React.useState<any[]>([]);
+  const [existingRateSheets, setExistingRateSheets] = React.useState<any[]>([]);
+  const [showExistingOptions, setShowExistingOptions] = React.useState(false);
+  const [zoneTextBuffers, setZoneTextBuffers] = React.useState<Record<number, Partial<Record<'country_codes' | 'cities' | 'postal_codes', string>>>>({});
+
+  const countryOptions = React.useMemo(() => {
+    const countries = references?.countries || {};
+    return Object.entries(countries).map(([code, name]) => ({
+      label: String(name),
+      value: String(code).toUpperCase(),
+    }));
+  }, [references?.countries]);
+
+  const rateSheet = query.data?.rate_sheet;
+  const services = rateSheet?.services || [];
+  const connectedCarriers = rateSheet?.carriers || [];
+
+  // Define loadCarrierDefaults before useEffect to avoid initialization order issues
+  const loadCarrierDefaults = React.useCallback((carrierName?: string) => {
+    const targetCarrier = carrierName || localData?.carrier_name;
+    if (!targetCarrier) return;
+
+    // Load defaults strictly from api-metadata service_levels
+    const defaultServicesList = references?.service_levels?.[targetCarrier] || [];
+
+    if (defaultServicesList.length > 0) {
+      const defaultServices = defaultServicesList.map((service: any, index: number) => ({
+        ...service,
+        id: `temp_${Date.now()}_${index}`,
+        zones: (service.zones || [{ label: 'Zone 1', rate: 0 }]).map((zone: any, zoneIndex: number) => ({
+          ...zone,  // Preserve all zone properties (country_codes, min_weight, max_weight, transit_days, etc.)
+          label: zone.label || `Zone ${zoneIndex + 1}`,
+          rate: zone.rate ?? 0
+        }))
+      }));
+
+      setLocalData((prev: any) => ({
+        ...prev,
+        services: defaultServices
+      }));
+      return;
+    }
+
+    console.warn(`No default services found in service_levels for ${targetCarrier}`);
+  }, [references?.service_levels, localData?.carrier_name]);
+
+  React.useEffect(() => {
+    if (rateSheet && !localData) {
+      setLocalData({
+        name: rateSheet.name,
+        carrier_name: rateSheet.carrier_name,
+        services: [...(rateSheet.services || [])]
+      });
+      // Seed buffers from loaded data so fields show saved text immediately
+      const buffers = buildZoneTextBuffersFromServices(rateSheet.services || []);
+      setZoneTextBuffers(buffers);
+    } else if (isNew && !localData) {
+      // Initialize with preloaded carrier or defaults for new rate sheets
+      const initialCarrier = preloadCarrier || 'generic';
+      setLocalData({
+        name: '',
+        carrier_name: initialCarrier,
+        services: []
+      });
+
+      // Auto-load defaults if carrier is preloaded
+      if (preloadCarrier) {
+        setTimeout(() => loadCarrierDefaults(preloadCarrier), 100);
+      }
+    }
+  }, [rateSheet, localData, isNew, preloadCarrier, loadCarrierDefaults]);
+
+  // Ensure defaults are loaded when launching from a carrier once references are available
+  React.useEffect(() => {
+    if (isNew && preloadCarrier && references?.service_levels?.[preloadCarrier]) {
+      // Only load defaults if none are present yet
+      if (!localData?.services || localData.services.length === 0) {
+        loadCarrierDefaults(preloadCarrier);
+      }
+    }
+  }, [isNew, preloadCarrier, references?.service_levels, loadCarrierDefaults, localData?.services]);
+
+  // Capture a target carrier to link on create when coming from a connection
+  const [linkCarrierId, setLinkCarrierId] = React.useState<string | null>(null);
+  React.useEffect(() => {
+    if (isNew && preloadCarrier && Array.isArray(carrierMetadata) && carrierMetadata.length > 0) {
+      const carrier = carrierMetadata.find(c => c.carrier_name === preloadCarrier);
+      if (carrier?.id) setLinkCarrierId(carrier.id);
+    }
+  }, [isNew, preloadCarrier, carrierMetadata]);
+
+  const handleChange = (field: string, value: any) => {
+    setLocalData((prev: any) => ({ ...prev, [field]: value }));
+
+    // Auto-load defaults when carrier is selected for new rate sheets
+    if (field === 'carrier_name' && isNew && value) {
+      loadCarrierDefaults(value);
+    }
+  };
+
+  const checkForExistingRateSheets = (_carrierName: string) => {
+    // This would check for existing rate sheets with same carrier_name
+    // For now, we'll implement the basic structure
+    setShowExistingOptions(false); // Reset for now
+  };
+
+  const handleSave = async () => {
+    if (!localData) return;
+
+    loader.setLoading(true);
+    try {
+      // Merge any buffered zone text into working copy so unsaved typing is included
+      const parseList = (text: string): string[] =>
+        text
+          .split(',')
+          .map((v) => v.trim())
+          .filter((v) => v.length > 0);
+
+      const mergedServices = (localData.services || []).map((service: any) => ({
+        ...service,
+        zones: (service.zones || []).map((zone: any, i: number) => {
+          const buffer = zoneTextBuffers[i] || {};
+          const patch: any = {};
+          // Do not override country_codes from legacy text buffer anymore (MultiSelect manages arrays directly)
+          if (typeof buffer.cities === 'string') patch.cities = parseList(buffer.cities);
+          if (typeof buffer.postal_codes === 'string') patch.postal_codes = parseList(buffer.postal_codes);
+          return { ...zone, ...patch };
+        })
+      }));
+
+      // Clean data for mutation - ensure we have at least basic validation
+      if (!localData.name || !localData.name.trim()) {
+        throw new Error('Rate sheet name is required');
+      }
+
+      if (!localData.carrier_name) {
+        throw new Error('Carrier name is required');
+      }
+
+      if (!localData.services || localData.services.length === 0) {
+        throw new Error('At least one service is required');
+      }
+
+      const cleanedData = {
+        name: localData.name.trim(),
+        // Note: carrier_name is stored locally but not sent in updates
+        services: (mergedServices || []).map((service: any, index: number) => {
+          // Validate required service fields
+          if (!service.service_name || !service.service_name.trim()) {
+            throw new Error(`Service ${index + 1}: service_name is required`);
+          }
+          if (!service.service_code || !service.service_code.trim()) {
+            throw new Error(`Service ${index + 1}: service_code is required`);
+          }
+
+          // Create a new clean service object with required fields for CreateServiceLevelInput
+          const cleanService: any = {
+            service_name: service.service_name.trim(),
+            service_code: service.service_code.trim(),
+            // currency is required for CreateServiceLevelInput
+            currency: service.currency || 'USD'
+          };
+
+          // Only include id for existing services (for updates, not creates)
+          if (service.id && !service.id.startsWith('temp_')) {
+            cleanService.id = service.id;
+          }
+
+          // Include other service fields if they have values
+          if (service.carrier_service_code) cleanService.carrier_service_code = service.carrier_service_code;
+          if (service.description) cleanService.description = service.description;
+          if (service.active !== undefined) cleanService.active = service.active;
+          if (service.transit_days !== null && service.transit_days !== undefined) cleanService.transit_days = service.transit_days;
+          if (service.transit_time) cleanService.transit_time = service.transit_time;
+          if (service.max_width !== null && service.max_width !== undefined) cleanService.max_width = service.max_width;
+          if (service.max_height !== null && service.max_height !== undefined) cleanService.max_height = service.max_height;
+          if (service.max_length !== null && service.max_length !== undefined) cleanService.max_length = service.max_length;
+          if (service.dimension_unit) cleanService.dimension_unit = service.dimension_unit;
+
+          // Clean zones - zones are required for CreateServiceLevelInput
+          cleanService.zones = (service.zones && Array.isArray(service.zones) && service.zones.length > 0)
+            ? service.zones.map((zone: any) => {
+              const cleanZone: any = {
+                // rate is required for ServiceZoneInput
+                rate: Number(zone.rate) || 0
+              };
+
+              // Add optional fields if they have values
+              if (zone.label) cleanZone.label = zone.label;
+              if (zone.min_weight !== null && zone.min_weight !== undefined && zone.min_weight !== '') {
+                cleanZone.min_weight = Number(zone.min_weight);
+              }
+              if (zone.max_weight !== null && zone.max_weight !== undefined && zone.max_weight !== '') {
+                cleanZone.max_weight = Number(zone.max_weight);
+              }
+              if (zone.transit_days !== null && zone.transit_days !== undefined && zone.transit_days !== '') {
+                cleanZone.transit_days = Number(zone.transit_days);
+              }
+              if (zone.transit_time) cleanZone.transit_time = zone.transit_time;
+              if (zone.cities && zone.cities.length > 0) cleanZone.cities = zone.cities;
+              if (zone.postal_codes && zone.postal_codes.length > 0) cleanZone.postal_codes = zone.postal_codes;
+              // Include country_codes even if empty to allow clearing
+              if (zone.country_codes !== undefined) cleanZone.country_codes = zone.country_codes;
+
+              return cleanZone;
+            })
+            : [{ rate: 0 }]; // Default zone if none exist
+
+          return cleanService;
+        })
+      };
+
+      if (isNew) {
+        // For new rate sheets, include carrier_name and carriers
+        const createData: any = {
+          ...cleanedData,
+          carrier_name: localData.carrier_name,
+        };
+
+        // Add carriers array if we have connection IDs to link
+        if (linkConnectionId) {
+          createData.carriers = [linkConnectionId];
+        } else if (linkCarrierId) {
+          createData.carriers = [linkCarrierId];
+        }
+
+        console.log('Creating rate sheet with data:', JSON.stringify(createData, null, 2));
+        let res;
+        try {
+          res = await createRateSheet.mutateAsync(createData);
+          console.log('Create response:', res);
+        } catch (err: any) {
+          console.error('Create mutation failed:', err);
+          console.error('Error details:', JSON.stringify(err, null, 2));
+
+          // Extract more specific error message
+          let errorMessage = 'Failed to create rate sheet';
+          if (err?.response?.errors?.[0]?.message) {
+            errorMessage = err.response.errors[0].message;
+          } else if (err?.message) {
+            errorMessage = err.message;
+          }
+
+          throw new Error(errorMessage);
+        }
+        const newId = (res as any)?.create_rate_sheet?.rate_sheet?.id;
+        if (newId) {
+          toast({ title: `${localData?.name || 'Rate Sheet'} created!` });
+          onClose();
+          return;
+        }
+      } else {
+        // For updates, don't send carrier_name
+        await updateRateSheet.mutateAsync({
+          id: rateSheetId,
+          ...cleanedData
+        });
+        // Refresh data to reconcile IDs and removals
+        const refreshed = await query.refetch();
+        const fresh = (refreshed.data as any)?.rate_sheet;
+        if (fresh) {
+          setLocalData({
+            name: fresh.name,
+            carrier_name: fresh.carrier_name,
+            services: [...(fresh.services || [])]
+          });
+          // Seed buffers from fresh data so text persists after save
+          setZoneTextBuffers(buildZoneTextBuffersFromServices(fresh.services || []));
+        }
+        toast({ title: "Rate Sheet Saved!" });
+      }
+      // Do not close the editor; leave it open
+    } catch (error: any) {
+      // Surface a friendly error, avoid throwing in console overlay
+      const message = error?.response?.errors?.[0]?.message || error?.message || 'Unknown error';
+      console.warn("Failed to save rate sheet:", message);
+      toast({ title: `Rate Sheet was unable to be ${isNew ? 'created' : 'saved'}`, description: message, variant: "destructive" });
+    } finally {
+      loader.setLoading(false);
+    }
+  };
+
+  // Helpers to manage free-typing buffers for comma-separated fields
+  const getZoneTextValue = (
+    zoneIndex: number,
+    field: 'country_codes' | 'cities' | 'postal_codes',
+    currentArray: string[] | undefined,
+  ): string => {
+    const buffered = zoneTextBuffers[zoneIndex]?.[field];
+    if (typeof buffered === 'string') return buffered;
+    return Array.isArray(currentArray) ? currentArray.join(', ') : '';
+  };
+
+  const setZoneTextValue = (
+    zoneIndex: number,
+    field: 'country_codes' | 'cities' | 'postal_codes',
+    text: string,
+  ) => {
+    setZoneTextBuffers((prev) => ({
+      ...prev,
+      [zoneIndex]: {
+        ...(prev[zoneIndex] || {}),
+        [field]: text,
+      },
+    }));
+  };
+
+  const persistZoneTextValue = (
+    zoneIndex: number,
+    field: 'country_codes' | 'cities' | 'postal_codes',
+  ) => {
+    const text = zoneTextBuffers[zoneIndex]?.[field];
+    if (text === undefined) return; // Nothing to persist
+    const values = text
+      .split(',')
+      .map((v) => v.trim())
+      .filter((v) => v.length > 0);
+    handleUpdateZoneFieldAll(zoneIndex, field, values);
+    // Clear buffer for this field so display falls back to normalized value
+    setZoneTextBuffers((prev) => {
+      const next = { ...prev } as typeof prev;
+      const zoneEntry = { ...(next[zoneIndex] || {}) };
+      delete zoneEntry[field];
+      if (Object.keys(zoneEntry).length === 0) {
+        delete next[zoneIndex];
+      } else {
+        next[zoneIndex] = zoneEntry;
+      }
+      return next;
+    });
+  };
+
+  // Get first non-empty zone array across all services for display purposes
+  const getAggregatedZoneArray = React.useCallback((
+    zoneIndex: number,
+    field: 'country_codes' | 'cities' | 'postal_codes',
+  ): string[] => {
+    const servicesList = localData?.services || [];
+    for (const service of servicesList) {
+      const zone = (service.zones || [])[zoneIndex];
+      const arr = zone?.[field];
+      if (Array.isArray(arr) && arr.length > 0) return arr as string[];
+    }
+    return [];
+  }, [localData?.services]);
+
+  // Build buffers from services so inputs display saved values on load/refetch
+  const buildZoneTextBuffersFromServices = (servicesData: any[]): Record<number, Partial<Record<'country_codes' | 'cities' | 'postal_codes', string>>> => {
+    const buffers: Record<number, Partial<Record<'country_codes' | 'cities' | 'postal_codes', string>>> = {};
+    const maxZones = Math.max(0, ...servicesData.map((s: any) => (s.zones || []).length));
+    for (let i = 0; i < maxZones; i++) {
+      const entry: Partial<Record<'country_codes' | 'cities' | 'postal_codes', string>> = {};
+      // Use first non-empty across services for each field
+      const cc = (() => {
+        for (const s of servicesData) {
+          const a = s?.zones?.[i]?.country_codes;
+          if (Array.isArray(a) && a.length > 0) return a as string[];
+        }
+        return [] as string[];
+      })();
+      const ct = (() => {
+        for (const s of servicesData) {
+          const a = s?.zones?.[i]?.cities;
+          if (Array.isArray(a) && a.length > 0) return a as string[];
+        }
+        return [] as string[];
+      })();
+      const pc = (() => {
+        for (const s of servicesData) {
+          const a = s?.zones?.[i]?.postal_codes;
+          if (Array.isArray(a) && a.length > 0) return a as string[];
+        }
+        return [] as string[];
+      })();
+
+      if (cc.length > 0) entry.country_codes = cc.join(', ');
+      if (ct.length > 0) entry.cities = ct.join(', ');
+      if (pc.length > 0) entry.postal_codes = pc.join(', ');
+      if (Object.keys(entry).length > 0) buffers[i] = entry;
+    }
+    return buffers;
+  };
+
+  const handleAddService = () => {
+    setEditingService(null);
+    setServiceModalOpen(true);
+  };
+
+  const handleEditService = (service: any) => {
+    setEditingService(service);
+    setServiceModalOpen(true);
+  };
+
+  const handleServiceSubmit = (serviceData: any) => {
+    if (!localData) return;
+
+    if (editingService?.id) {
+      // Update existing service
+      setLocalData((prev: any) => ({
+        ...prev,
+        services: prev.services.map((s: any) => {
+          if (s.id !== editingService.id) return s;
+          return {
+            ...s,
+            service_name: serviceData.service_name,
+            service_code: serviceData.service_code,
+            carrier_service_code: serviceData.carrier_service_code,
+            description: serviceData.description,
+            active: serviceData.active,
+            currency: serviceData.currency,
+            transit_days: serviceData.transit_days,
+            transit_time: serviceData.transit_time,
+            max_width: serviceData.max_width,
+            max_height: serviceData.max_height,
+            max_length: serviceData.max_length,
+            dimension_unit: serviceData.dimension_unit,
+            min_weight: serviceData.min_weight,
+            max_weight: serviceData.max_weight,
+            weight_unit: serviceData.weight_unit,
+            domicile: serviceData.domicile,
+            international: serviceData.international,
+            // Preserve zones and id as-is unless changed elsewhere
+            zones: s.zones,
+          };
+        })
+      }));
+    } else {
+      // Add new service
+      const newService = {
+        ...serviceData,
+        id: `temp_${Date.now()}`,
+        zones: [{ rate: 0 }] // No client-generated IDs - let backend assign them
+      };
+      setLocalData((prev: any) => ({
+        ...prev,
+        services: [...prev.services, newService]
+      }));
+    }
+    // Close modal after applying the update
+    setServiceModalOpen(false);
+    setEditingService(null);
+  };
+
+  const handleRemoveService = async (serviceId: string) => {
+    if (!localData) return;
+
+    // Check if this is an existing service (not temp)
+    const service = localData.services.find((s: any) => s.id === serviceId);
+    const isExistingService = service && !service.id.startsWith('temp_');
+
+    if (isExistingService && !isNew) {
+      // Use explicit delete API for existing services
+      try {
+        await deleteRateSheetService.mutateAsync({
+          rate_sheet_id: rateSheetId,
+          service_id: serviceId
+        });
+        // Refresh data from server
+        const refreshed = await query.refetch();
+        const fresh = (refreshed.data as any)?.rate_sheet;
+        if (fresh) {
+          setLocalData({
+            name: fresh.name,
+            carrier_name: fresh.carrier_name,
+            services: [...(fresh.services || [])]
+          });
+        }
+      } catch (error) {
+        console.error("Failed to delete service:", error);
+      }
+    } else {
+      // For temp services or new rate sheets, just remove from local state
+      setLocalData((prev: any) => ({
+        ...prev,
+        services: prev.services.filter((s: any) => s.id !== serviceId)
+      }));
+    }
+  };
+
+  const handleAddZone = (serviceId: string) => {
+    if (!localData) return;
+
+    setLocalData((prev: any) => ({
+      ...prev,
+      services: prev.services.map((s: any) =>
+        s.id === serviceId
+          ? {
+            ...s,
+            zones: [...(s.zones || []), { rate: 0 }] // No client-generated IDs
+          }
+          : s
+      )
+    }));
+  };
+
+  const handleAddZoneAll = () => {
+    if (!localData) return;
+    setLocalData((prev: any) => ({
+      ...prev,
+      services: prev.services.map((s: any) => ({
+        ...s,
+        zones: [...(s.zones || []), { rate: 0 }]
+      }))
+    }));
+  };
+
+  const handleRemoveZoneAll = (zoneIndex: number) => {
+    if (!localData) return;
+    setLocalData((prev: any) => ({
+      ...prev,
+      services: prev.services.map((s: any) => ({
+        ...s,
+        zones: s.zones.filter((_: any, i: number) => i !== zoneIndex)
+      }))
+    }));
+  };
+
+  const handleUpdateZoneFieldAll = (zoneIndex: number, field: string, value: any) => {
+    setLocalData((prev: any) => ({
+      ...prev,
+      services: prev.services.map((s: any) => ({
+        ...s,
+        zones: s.zones.map((z: any, i: number) => i === zoneIndex ? { ...z, [field]: value } : z)
+      }))
+    }));
+  };
+
+  const handleRemoveZone = (serviceId: string, zoneIndex: number) => {
+    if (!localData) return;
+
+    setLocalData((prev: any) => ({
+      ...prev,
+      services: prev.services.map((s: any) =>
+        s.id === serviceId
+          ? {
+            ...s,
+            zones: s.zones.filter((_: any, i: number) => i !== zoneIndex)
+          }
+          : s
+      )
+    }));
+  };
+
+  const handleCellChange = (serviceId: string, zoneId: string, field: string, value: any) => {
+    if (!localData) return;
+
+    setLocalData((prev: any) => ({
+      ...prev,
+      services: prev.services.map((s: any) =>
+        s.id === serviceId
+          ? {
+            ...s,
+            zones: s.zones.map((z: any, index: number) => {
+              const currentZoneId = z.id || index.toString();
+              return currentZoneId === zoneId
+                ? { ...z, [field]: value }
+                : z;
+            })
+          }
+          : s
+      )
+    }));
+  };
+
+  const hasChanges = localData && rateSheet && !isEqual(localData, {
+    name: rateSheet.name,
+    carrier_name: rateSheet.carrier_name,
+    services: rateSheet.services || []
+  });
+
+  if (!localData && !isNew) {
+    return null;
+  }
+
+  return (
+    <>
+      <Sheet open={true} onOpenChange={onClose}>
+        <SheetContent
+          side="right"
+          full
+          className="p-0 gap-0 overflow-hidden"
+        >
+          {/* Sticky Header */}
+          <header
+            className="flex items-center justify-between p-4 border-b bg-white"
+            style={{
+              position: "sticky",
+              zIndex: 10,
+              top: 0,
+            }}
+          >
+            <div className="flex items-center">
+              <Button
+                variant="ghost"
+                size="sm"
+                onClick={onClose}
+                className="rounded-full mr-2"
+              >
+                <Cross2Icon className="h-4 w-4" />
+              </Button>
+              <SheetTitle className="text-lg font-semibold">
+                {isNew ? "Create Rate Sheet" : "Edit Rate Sheet"}
+              </SheetTitle>
+            </div>
+            <Button
+              onClick={handleSave}
+              disabled={loader.loading || (isNew ? !localData?.name : (!hasChanges || !localData?.name))}
+              size="sm"
+              className="bg-green-600 hover:bg-green-700"
+            >
+              {loader.loading ? (isNew ? "Creating..." : "Saving...") : (isNew ? "Create and Close" : "Save")}
+            </Button>
+          </header>
+
+          {/* Main Content Area */}
+          <div
+            className="flex h-full"
+            style={{
+              height: "calc(100vh - 80px)",
+              overflow: "hidden"
+            }}
+          >
+            {/* Left Sidebar */}
+            <div
+              className="w-80 border-r bg-gray-50 overflow-y-auto"
+              style={{
+                minWidth: "320px",
+                maxWidth: "320px"
+              }}
+            >
+              <div className="p-4 space-y-6">
+                {/* Existing Rate Sheets Notice */}
+                {showExistingOptions && (
+                  <div className="p-3 bg-blue-50 border border-blue-200 rounded">
+                    <div className="flex items-center justify-between mb-2">
+                      <h4 className="text-sm font-semibold text-blue-800">Existing Rate Sheets Found</h4>
+                      <Button
+                        size="sm"
+                        variant="ghost"
+                        onClick={() => setShowExistingOptions(false)}
+                        className="h-6 w-6 p-0"
+                      >
+                        ×
+                      </Button>
+                    </div>
+                    <p className="text-xs text-blue-700 mb-3">
+                      Compatible rate sheets exist for this carrier. You can connect to an existing one or create a new one.
+                    </p>
+                    <div className="space-y-2">
+                      {existingRateSheets.map((sheet: any) => (
+                        <div key={sheet.id} className="flex items-center justify-between p-2 bg-white rounded border">
+                          <div>
+                            <div className="text-sm font-medium">{sheet.name}</div>
+                            <div className="text-xs text-gray-500">{sheet.services?.length || 0} services</div>
+                          </div>
+                          <Button size="sm" variant="outline">
+                            Connect
+                          </Button>
+                        </div>
+                      ))}
+                    </div>
+                  </div>
+                )}
+                <div>
+                  <Label htmlFor="carrier_name" className="text-sm font-semibold text-gray-700">Carrier</Label>
+                  <Select
+                    value={localData?.carrier_name || 'generic'}
+                    onValueChange={(value) => handleChange('carrier_name', value)}
+                    disabled={!isNew || !!preloadCarrier}
+                  >
+                    <SelectTrigger className="mt-1">
+                      <SelectValue />
+                    </SelectTrigger>
+                    <SelectContent>
+                      {Object.keys(references?.service_levels || {}).map(carrier => (
+                        <SelectItem key={carrier} value={carrier}>
+                          {references?.carriers?.[carrier] || carrier}
+                        </SelectItem>
+                      ))}
+                    </SelectContent>
+                  </Select>
+                </div>
+
+                <div>
+                  <Label htmlFor="name" className="text-sm font-semibold text-gray-700">Rate Sheet Name</Label>
+                  <Input
+                    id="name"
+                    value={localData?.name || ''}
+                    onChange={(e) => handleChange('name', e.target.value)}
+                    placeholder="Courier negotiated rates"
+                    className="mt-1"
+                    required
+                  />
+                </div>
+
+                <div>
+                  <Label className="text-sm font-semibold text-gray-700">Services ({localData?.services?.length || 0})</Label>
+                  <div className="space-y-2 mt-2 max-h-40 overflow-y-auto">
+                    {localData?.services?.map((service: any) => (
+                      <div key={service.id} className="flex items-center justify-between p-3 border rounded bg-white">
+                        <div className="min-w-0 flex-1">
+                          <div className="font-medium text-sm truncate">{service.service_name}</div>
+                          <div className="text-xs text-gray-500 truncate">{service.service_code}</div>
+                          <div className="text-xs text-gray-500">{service.zones?.length || 0} zones</div>
+                        </div>
+                        <Button
+                          size="sm"
+                          variant="ghost"
+                          onClick={() => handleEditService(service)}
+                          className="ml-2 shrink-0"
+                        >
+                          Edit
+                        </Button>
+                        <AlertDialog>
+                          <AlertDialogTrigger asChild>
+                            <Button
+                              size="sm"
+                              variant="ghost"
+                              className="ml-1 shrink-0 text-red-600 hover:text-red-700"
+                              title="Delete service"
+                            >
+                              <TrashIcon className="h-3 w-3" />
+                            </Button>
+                          </AlertDialogTrigger>
+                          <AlertDialogContent>
+                            <AlertDialogHeader>
+                              <AlertDialogTitle>Delete service</AlertDialogTitle>
+                              <AlertDialogDescription>
+                                Are you sure you want to delete "{service.service_name}"? This cannot be undone.
+                              </AlertDialogDescription>
+                            </AlertDialogHeader>
+                            <AlertDialogFooter>
+                              <AlertDialogCancel className="h-8 px-3 text-sm">Cancel</AlertDialogCancel>
+                              <AlertDialogAction
+                                className="h-8 px-3 text-sm bg-red-600 hover:bg-red-700"
+                                onClick={() => handleRemoveService(service.id)}
+                              >
+                                Delete
+                              </AlertDialogAction>
+                            </AlertDialogFooter>
+                          </AlertDialogContent>
+                        </AlertDialog>
+                      </div>
+                    ))}
+                    <div className="space-y-2">
+                      <Button
+                        variant="outline"
+                        size="sm"
+                        onClick={handleAddService}
+                        className="w-full"
+                      >
+                        Add Service
+                      </Button>
+                      {localData?.carrier_name && (!localData?.services?.length || localData?.services?.length === 0) && (
+                        <div className="space-y-2">
+                          <Button
+                            variant="outline"
+                            size="sm"
+                            onClick={() => loadCarrierDefaults()}
+                            className="w-full"
+                          >
+                            Load {references?.carriers?.[localData.carrier_name] || localData.carrier_name} Defaults
+                          </Button>
+                          {isNew && (
+                            <Button
+                              variant="ghost"
+                              size="sm"
+                              onClick={() => checkForExistingRateSheets(localData.carrier_name)}
+                              className="w-full text-xs"
+                            >
+                              Check for Existing Rate Sheets
+                            </Button>
+                          )}
+                        </div>
+                      )}
+                    </div>
+                  </div>
+                </div>
+
+                {/* Connected Carriers */}
+                {connectedCarriers.length > 0 && (
+                  <div>
+                    <Label className="text-sm font-semibold text-gray-700">Connected Carriers ({connectedCarriers.length})</Label>
+                    <div className="space-y-2 mt-2 max-h-32 overflow-y-auto">
+                      {connectedCarriers.map((carrier: any) => (
+                        <div key={carrier.id} className="flex items-center justify-between p-2 border rounded bg-white text-sm">
+                          <div className="min-w-0 flex-1">
+                            <div className="font-medium truncate">{carrier.display_name}</div>
+                            <div className="text-xs text-gray-500 truncate">{carrier.carrier_id}</div>
+                          </div>
+                          <div className="flex items-center space-x-2 text-xs">
+                            <span className={`px-2 py-1 rounded ${carrier.active ? 'bg-green-100 text-green-700' : 'bg-red-100 text-red-700'}`}>
+                              {carrier.active ? 'Active' : 'Inactive'}
+                            </span>
+                            <span className={`px-2 py-1 rounded ${carrier.test_mode ? 'bg-yellow-100 text-yellow-700' : 'bg-blue-100 text-blue-700'}`}>
+                              {carrier.test_mode ? 'Test' : 'Live'}
+                            </span>
+                          </div>
+                        </div>
+                      ))}
+                    </div>
+                  </div>
+                )}
+
+                {/* Default Settings */}
+                <div className="space-y-3 pt-4 border-t">
+                  <Label className="text-sm font-semibold text-gray-700">Default Settings</Label>
+
+                  <div>
+                    <Label htmlFor="currency" className="text-xs text-gray-600">Currency</Label>
+                    <Select
+                      value={localData?.services?.[0]?.currency || 'USD'}
+                      onValueChange={(value) => {
+                        setLocalData((prev: any) => ({
+                          ...prev,
+                          services: prev.services.map((s: any) => ({ ...s, currency: value }))
+                        }));
+                      }}
+                    >
+                      <SelectTrigger className="mt-1">
+                        <SelectValue />
+                      </SelectTrigger>
+                      <SelectContent>
+                        {CURRENCY_OPTIONS.map(currency => (
+                          <SelectItem key={currency} value={currency}>
+                            {currency}
+                          </SelectItem>
+                        ))}
+                      </SelectContent>
+                    </Select>
+                  </div>
+
+                  <div>
+                    <Label htmlFor="weight_unit" className="text-xs text-gray-600">Weight Unit</Label>
+                    <Select
+                      value={localData?.services?.[0]?.weight_unit || 'KG'}
+                      onValueChange={(value) => {
+                        setLocalData((prev: any) => ({
+                          ...prev,
+                          services: prev.services.map((s: any) => ({ ...s, weight_unit: value }))
+                        }));
+                      }}
+                    >
+                      <SelectTrigger className="mt-1">
+                        <SelectValue />
+                      </SelectTrigger>
+                      <SelectContent>
+                        {WEIGHT_UNITS.map(unit => (
+                          <SelectItem key={unit} value={unit}>
+                            {unit}
+                          </SelectItem>
+                        ))}
+                      </SelectContent>
+                    </Select>
+                  </div>
+
+                  <div>
+                    <Label htmlFor="dimension_unit" className="text-xs text-gray-600">Dimension Unit</Label>
+                    <Select
+                      value={localData?.services?.[0]?.dimension_unit || 'CM'}
+                      onValueChange={(value) => {
+                        setLocalData((prev: any) => ({
+                          ...prev,
+                          services: prev.services.map((s: any) => ({ ...s, dimension_unit: value }))
+                        }));
+                      }}
+                    >
+                      <SelectTrigger className="mt-1">
+                        <SelectValue />
+                      </SelectTrigger>
+                      <SelectContent>
+                        {DIMENSION_UNITS.map(unit => (
+                          <SelectItem key={unit} value={unit}>
+                            {unit}
+                          </SelectItem>
+                        ))}
+                      </SelectContent>
+                    </Select>
+                  </div>
+                </div>
+              </div>
+            </div>
+
+            {/* Main Content */}
+            <div
+              className="flex-1 bg-gray-100"
+              style={{
+                height: "100%",
+                minHeight: "600px",
+                overflow: "hidden"
+              }}
+            >
+              <div
+                className="h-full p-4"
+                style={{
+                  display: "flex",
+                  flexDirection: "column"
+                }}
+              >
+                <Tabs defaultValue="rates" className="flex flex-col h-full">
+                  <TabsList className="grid w-full grid-cols-4 mb-4">
+                    <TabsTrigger value="rates">Rate Sheet</TabsTrigger>
+                    <TabsTrigger value="zones">Zones</TabsTrigger>
+                    <TabsTrigger value="services">Services</TabsTrigger>
+                    <TabsTrigger value="json">JSON Editor</TabsTrigger>
+                  </TabsList>
+
+                  <TabsContent
+                    value="rates"
+                    className="flex-1 mt-0"
+                    style={{
+                      height: "calc(100% - 60px)",
+                      overflow: "auto"
+                    }}
+                  >
+                    <div style={{ height: "100%", overflow: "auto" }}>
+                      <RateSheetTable
+                        rateSheetId={rateSheetId}
+                        services={localData?.services || []}
+                        onAddZone={handleAddZone}
+                        onRemoveZone={handleRemoveZone}
+                        onAddService={handleAddService}
+                        onRemoveService={handleRemoveService}
+                        onCellChange={handleCellChange}
+                        onBatchUpdate={isAdmin ? async ({ id, updates }) => {
+                          try {
+                            if (batchUpdateRateSheetCells?.mutateAsync) {
+                              await batchUpdateRateSheetCells.mutateAsync({ id, updates });
+                            }
+                          } catch (e) {
+                            console.error(e);
+                            throw e;
+                          }
+                        } : undefined}
+                      />
+                    </div>
+                  </TabsContent>
+
+                  <TabsContent
+                    value="zones"
+                    className="flex-1 mt-0"
+                    style={{
+                      height: "calc(100% - 60px)",
+                      overflowY: "auto"
+                    }}
+                  >
+                    <div className="space-y-3 pr-2">
+                      <div className="flex justify-between items-center mb-2">
+                        <h3 className="font-semibold">Zones</h3>
+                        <div className="space-x-2">
+                          <Button size="sm" variant="outline" onClick={handleAddZoneAll}>Add Zone</Button>
+                          {(() => {
+                            const maxZones = Math.max(0, ...(localData?.services || []).map((s: any) => (s.zones || []).length));
+                            return maxZones > 0 ? (
+                              <Button size="sm" variant="ghost" onClick={() => handleRemoveZoneAll(maxZones - 1)}>Remove Last Column</Button>
+                            ) : null;
+                          })()}
+                        </div>
+                      </div>
+                      {(() => {
+                        const maxZones = Math.max(0, ...(localData?.services || []).map((s: any) => (s.zones || []).length));
+                        return Array.from({ length: maxZones }, (_, i) => {
+                          const sample = localData?.services?.[0]?.zones?.[i] || {};
+                          return (
+                            <div key={i} className="border rounded p-4 bg-white">
+                              <div className="flex items-center justify-between mb-3">
+                                <h4 className="font-medium">Zone {i + 1}</h4>
+                                <Button size="sm" variant="ghost" onClick={() => handleRemoveZoneAll(i)}>Remove Column</Button>
+                              </div>
+                              <div className="grid grid-cols-2 gap-4">
+                                <div>
+                                  <Label>Label</Label>
+                                  <Input
+                                    value={sample.label || ''}
+                                    onChange={(e) => handleUpdateZoneFieldAll(i, 'label', e.target.value)}
+                                    placeholder={`Zone ${i + 1}`}
+                                  />
+                                </div>
+                                <div>
+                                  <Label>Country Codes</Label>
+                                  <MultiSelect
+                                    options={countryOptions}
+                                    value={getAggregatedZoneArray(i, 'country_codes')}
+                                    onValueChange={(vals) => {
+                                      const unique = Array.from(new Set(vals.map((v) => v.toUpperCase())));
+                                      handleUpdateZoneFieldAll(i, 'country_codes', unique);
+                                    }}
+                                    placeholder="Select countries"
+                                  />
+                                </div>
+                                <div>
+                                  <Label>Cities (comma separated)</Label>
+                                  <Input
+                                    value={getZoneTextValue(i, 'cities', getAggregatedZoneArray(i, 'cities'))}
+                                    inputMode="text"
+                                    onKeyDown={(e) => {
+                                      // Allow comma and space input - prevent any parent/global blocking behavior
+                                      if (e.key === ',' || e.key === ' ' || (e as any).keyCode === 188 || (e as any).keyCode === 32) {
+                                        e.stopPropagation();
+                                        const nativeEvent: any = (e as any).nativeEvent;
+                                        if (nativeEvent && typeof nativeEvent.stopImmediatePropagation === 'function') {
+                                          nativeEvent.stopImmediatePropagation();
+                                        }
+                                      }
+                                    }}
+                                    onKeyDownCapture={(e) => {
+                                      if (e.key === ',' || e.key === ' ' || (e as any).keyCode === 188 || (e as any).keyCode === 32) {
+                                        e.stopPropagation();
+                                      }
+                                    }}
+                                    onChange={(e) => setZoneTextValue(i, 'cities', e.target.value)}
+                                    onBlur={() => persistZoneTextValue(i, 'cities')}
+                                    placeholder="New York, Toronto"
+                                  />
+                                </div>
+                                <div>
+                                  <Label>Postal Codes (comma separated)</Label>
+                                  <Input
+                                    value={getZoneTextValue(i, 'postal_codes', getAggregatedZoneArray(i, 'postal_codes'))}
+                                    inputMode="text"
+                                    onKeyDown={(e) => {
+                                      // Allow comma and space input - prevent any parent/global blocking behavior
+                                      if (e.key === ',' || e.key === ' ' || (e as any).keyCode === 188 || (e as any).keyCode === 32) {
+                                        e.stopPropagation();
+                                        const nativeEvent: any = (e as any).nativeEvent;
+                                        if (nativeEvent && typeof nativeEvent.stopImmediatePropagation === 'function') {
+                                          nativeEvent.stopImmediatePropagation();
+                                        }
+                                      }
+                                    }}
+                                    onKeyDownCapture={(e) => {
+                                      if (e.key === ',' || e.key === ' ' || (e as any).keyCode === 188 || (e as any).keyCode === 32) {
+                                        e.stopPropagation();
+                                      }
+                                    }}
+                                    onChange={(e) => setZoneTextValue(i, 'postal_codes', e.target.value)}
+                                    onBlur={() => persistZoneTextValue(i, 'postal_codes')}
+                                    placeholder="10001, 94105"
+                                  />
+                                </div>
+                              </div>
+                            </div>
+                          );
+                        });
+                      })()}
+                      {((localData?.services || []).every((s: any) => (s.zones || []).length === 0)) && (
+                        <div className="text-center py-8 text-gray-500 bg-white border rounded">
+                          <p>No zones yet</p>
+                          <Button className="mt-3" size="sm" variant="outline" onClick={handleAddZoneAll}>Add Zone</Button>
+                        </div>
+                      )}
+                    </div>
+                  </TabsContent>
+
+                  <TabsContent
+                    value="services"
+                    className="flex-1 mt-0"
+                    style={{
+                      height: "calc(100% - 60px)",
+                      overflowY: "auto"
+                    }}
+                  >
+                    <div className="space-y-4 pr-2">
+                      {localData?.services?.map((service: any) => (
+                        <div key={service.id} className="border rounded p-4 bg-white">
+                          <div className="flex items-center justify-between mb-2">
+                            <h3 className="font-semibold">{service.service_name}</h3>
+                            <div className="space-x-2">
+                              <Button size="sm" onClick={() => handleEditService(service)}>Edit</Button>
+                              <AlertDialog>
+                                <AlertDialogTrigger asChild>
+                                  <Button
+                                    size="sm"
+                                    variant="outline"
+                                    className="text-red-600 border-red-200 hover:text-red-700"
+                                  >
+                                    Delete
+                                  </Button>
+                                </AlertDialogTrigger>
+                                <AlertDialogContent>
+                                  <AlertDialogHeader>
+                                    <AlertDialogTitle>Delete service</AlertDialogTitle>
+                                    <AlertDialogDescription>
+                                      Are you sure you want to delete "{service.service_name}"? This cannot be undone.
+                                    </AlertDialogDescription>
+                                  </AlertDialogHeader>
+                                  <AlertDialogFooter>
+                                    <AlertDialogCancel className="h-8 px-3 text-sm">Cancel</AlertDialogCancel>
+                                    <AlertDialogAction
+                                      className="h-8 px-3 text-sm bg-red-600 hover:bg-red-700"
+                                      onClick={() => handleRemoveService(service.id)}
+                                    >
+                                      Delete
+                                    </AlertDialogAction>
+                                  </AlertDialogFooter>
+                                </AlertDialogContent>
+                              </AlertDialog>
+                            </div>
+                          </div>
+                          <div className="grid grid-cols-2 gap-4 text-sm">
+                            <div>Service Code: <code className="text-xs">{service.service_code}</code></div>
+                            <div>Currency: <code className="text-xs">{service.currency}</code></div>
+                            <div>Transit Days: <code className="text-xs">{service.transit_days || 'N/A'}</code></div>
+                            <div>Max Weight: <code className="text-xs">{service.max_weight || 'N/A'} {service.weight_unit}</code></div>
+                            <div>Zones: <code className="text-xs">{service.zones?.length || 0}</code></div>
+                            <div>Active: <code className="text-xs">{service.active ? 'Yes' : 'No'}</code></div>
+                          </div>
+                        </div>
+                      ))}
+                      {localData?.services?.length === 0 && (
+                        <div className="text-center py-8 text-gray-500">
+                          <p>No services configured yet.</p>
+                          <p className="text-sm">Click "Add Service" or "Load Defaults" to get started.</p>
+                        </div>
+                      )}
+                    </div>
+                  </TabsContent>
+
+                  <TabsContent
+                    value="json"
+                    className="flex-1 mt-0"
+                    style={{
+                      height: "calc(100% - 60px)",
+                      overflow: "hidden"
+                    }}
+                  >
+                    <div className="h-full border rounded bg-white overflow-hidden">
+                      <CodeMirror
+                        height="100%"
+                        extensions={[jsonLanguage]}
+                        value={failsafe(() => JSON.stringify(localData?.services || [], null, 2), '')}
+                        editable={false}
+                        basicSetup={{
+                          lineNumbers: true,
+                          foldGutter: true,
+                          dropCursor: false,
+                          allowMultipleSelections: false,
+                          autocompletion: false,
+                          bracketMatching: true,
+                          highlightSelectionMatches: false,
+                          searchKeymap: false,
+                        }}
+                        style={{
+                          fontSize: '14px',
+                          height: '100%',
+                          overflow: 'auto',
+                          background: '#fafafa'
+                        }}
+                      />
+                    </div>
+                  </TabsContent>
+                </Tabs>
+              </div>
+            </div>
+          </div>
+        </SheetContent>
+      </Sheet>
+
+      {/* Service Editor Modal */}
+      <ServiceEditorModal
+        service={editingService}
+        isOpen={serviceModalOpen}
+        onClose={() => {
+          setServiceModalOpen(false);
+          setEditingService(null);
+        }}
+        onSubmit={handleServiceSubmit}
+      />
+    </>
+  );
+};