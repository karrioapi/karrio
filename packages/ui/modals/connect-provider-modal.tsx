"use client";
import {
  Collection,
  NoneEnum,
  NotificationType,
  CarrierNameEnum,
} from "@karrio/types";
import {
  formatRef,
  isEqual,
  isNone,
  isNoneOrEmpty,
  validationMessage,
  validityCheck,
} from "@karrio/lib";
import {
  MetadataEditor,
  MetadataEditorContext,
} from "../forms/metadata-editor";
import { CarrierConnectionType } from "@karrio/hooks/user-connection";
import React, { useContext, useReducer, useState } from "react";
import { useAPIMetadata } from "@karrio/hooks/api-metadata";
import { Notifier, Notify } from "../components/notifier";
import { SelectField } from "../components/select-field";
import { MetadataObjectTypeEnum } from "@karrio/types";
import { InputField } from "../components/input-field";
import { CountryInput } from "../forms/country-input";
import { useAppMode } from "@karrio/hooks/app-mode";
import { Disclosure } from "@headlessui/react";
import { Loading } from "../components/loader";
import { CheckBoxField } from "../components";
import { useLocation } from "@karrio/hooks/location";

type CarrierNameType = CarrierNameEnum | NoneEnum;
type OperationType = {
  connection?: CarrierConnectionType;
  create?: (data: any) => Promise<any>;
  update?: (data: any) => Promise<any>;
  onConfirm?: () => Promise<any>;
};
type ConnectProviderModalContextType = {
  editConnection: (operation?: OperationType) => void;
};

export const ConnectProviderModalContext =
  React.createContext<ConnectProviderModalContextType>(
    {} as ConnectProviderModalContextType,
  );

interface ConnectProviderModalComponent {
  connection?: CarrierConnectionType;
  children?: React.ReactNode;
}

function reducer(
  state: any,
  { name, value }: { name: string; value: string | boolean | object | null },
) {
  switch (name) {
    case "full":
      return { ...(value as object) };
    case "partial":
      return { ...state, ...(value as object) };
    case "carrier_name":
      return { [name]: value };
    default:
      return { ...state, [name]: value };
  }
}

export const ConnectProviderModal: React.FC<ConnectProviderModalComponent> = ({
  children,
}) => {
  const {
    references: {
      carriers,
      connection_configs,
      connection_fields,
      service_names,
      option_names,
    },
  } = useAPIMetadata();
  const { testMode } = useAppMode();
  const { notify } = useContext(Notify);
  const { loading, setLoading } = useContext(Loading);
  const { addUrlParam, removeUrlParam } = useLocation();
  const DEFAULT_STATE = (): Partial<CarrierConnectionType> => ({
    carrier_name: NoneEnum.none,
    credentials: {},
    config: {},
  });
  const [key, setKey] = useState<string>(`connection-${Date.now()}`);
  const [isNew, setIsNew] = useState<boolean>(true);
  const [payload, dispatch] = useReducer(reducer, DEFAULT_STATE());
  const [carrier_name, setCarrierName] = useState<CarrierNameType>(
    NoneEnum.none,
  );
  const [isActive, setIsActive] = useState<boolean>(false);
  const [isInvalid, setIsInvalid] = useState<boolean>(false);
  const [operation, setOperation] = useState<OperationType>(
    {} as OperationType,
  );

  const editConnection = (operation: OperationType = {}): void => {
    const connection = operation.connection || DEFAULT_STATE();
    const connection_carrier: CarrierNameType =
      connection.carrier_name === NoneEnum.none ||
      Object.values(CarrierNameEnum).includes(connection.carrier_name as any)
        ? (connection.carrier_name as CarrierNameEnum)
        : CarrierNameEnum.generic;
    setCarrierName(connection_carrier);
    setIsNew(isNone(operation.connection));
    setOperation(operation);
    dispatch({ name: "full", value: connection });
    setKey(`connection-${Date.now()}`);
    setIsActive(true);
    addUrlParam("modal", connection.id || "new");
  };
  const close = (e?: React.MouseEvent) => {
    e?.preventDefault();
    if (isNew) {
      dispatch({ name: "full", value: DEFAULT_STATE() });
      setCarrierName(NoneEnum.none);
    }
    setKey(`connection-${Date.now()}`);
    setIsActive(false);
    removeUrlParam("modal");
  };
  const field = (property: string) => {
    return ((connection_fields || {})[carrier_name] || {})[property];
  };
  const directChange = (property: string) => (value: any) => {
    dispatch({
      name: property,
      value: value === "none" || isNoneOrEmpty(value) ? null : value,
    });
  };

  const handleChange = (event: React.ChangeEvent<any>) => {
    const target = event.target;
    const value = target.type === "checkbox" ? target.checked : target.value;
    const name: string = target.name;

    dispatch({
      name,
      value: value === "none" || isNoneOrEmpty(value) ? null : value,
    });
  };
  const handleNestedChange =
    (property: string) => (event: React.ChangeEvent<any>) => {
      const target = event.target;
      const name: string = target.name;
      let value =
        (target as any).type === "checkbox" ? target.checked : target.value;

      if (target.multiple === true) {
        value = Array.from(target.selectedOptions).map(
          (o: any) => o.value,
        ) as any;
      }

      dispatch({
        name: property,
        value: {
          ...payload[property],
          [name]: value === "none" || isNoneOrEmpty(value) ? null : value,
        },
      });
    };
  const handleCarrierChange = (event: React.ChangeEvent<HTMLSelectElement>) => {
    const target = event.target;
    const value = target.value as CarrierNameType;
    const state = {
      carrier_id: `${value.toLocaleLowerCase()}${testMode ? "-test" : ""}`,
      credentials: Object.entries(connection_fields[value] || {}).reduce(
        (acc, [key, field]) => ({
          ...acc,
          [key]: field.default,
        }),
        {} as any,
      ),
    };

    setCarrierName(value);
    dispatch({ name: "full", value: state });
  };
  const handleSubmit = async (evt: React.FormEvent<HTMLFormElement>) => {
    evt.preventDefault();
    setLoading(true);
    try {
      const {
        carrier_name: _,
        __typename,
        display_name,
        rate_sheet,
        test_mode,
        ...content
      } = payload;
      const data = content;
      if (isNew) {
        operation.create && (await operation.create({ ...data, carrier_name }));
      } else {
        operation.update && (await operation.update(data));
        dispatch({ name: "partial", value: payload });
      }
      notify({
        type: NotificationType.success,
        message: `carrier connection ${isNew ? "registered" : "updated"} successfully`,
      });
      setTimeout(() => close(), 500);
      operation.onConfirm && operation.onConfirm();
    } catch (err: any) {
      notify({ type: NotificationType.error, message: err });
    } finally {
      setLoading(false);
    }
  };

  return (
    <Notifier>
      <ConnectProviderModalContext.Provider value={{ editConnection }}>
        {children}
      </ConnectProviderModalContext.Provider>

      <div className={`modal ${isActive ? "is-active" : ""}`} key={key}>
        <div className="modal-background"></div>
        <form className="modal-card" onSubmit={handleSubmit}>
          <section
            className="modal-card-body modal-form"
            onChange={(e: any) => {
              setIsInvalid(
                e.currentTarget.querySelectorAll(".is-danger").length > 0,
              );
            }}
          >
            <div className="form-floating-header p-4">
              <span className="has-text-weight-bold is-size-6">
                Edit carrier account
              </span>
            </div>
            <div className="p-3 my-4"></div>

            <SelectField
              value={carrier_name}
              onChange={handleCarrierChange}
              disabled={!isNew}
              key={`select-${key}`}
              className="is-fullwidth"
              required
            >
              <option value="none">Select Carrier</option>

              {carriers &&
                Object.keys(carriers)
                  .sort()
                  .filter((carrier) => carrier === "generic")
                  .map((carrier) => (
                    <option key={carrier} value={carrier}>
                      {(carriers as Collection)[carrier]}
                    </option>
                  ))}

              <optgroup label="Shipping carriers">
                {carriers &&
                  Object.keys(carriers)
                    .sort()
                    .filter((carrier) => carrier !== "generic")
                    .map((carrier) => (
                      <option key={carrier} value={carrier}>
                        {(carriers as Collection)[carrier]}
                      </option>
                    ))}
              </optgroup>
            </SelectField>

            {carrier_name !== NoneEnum.none && !!connection_configs && (
              <>
                <hr />

                {field("display_name") && (
                  <InputField
                    label="Display Name"
                    name="display_name"
                    value={payload.credentials?.display_name}
                    onChange={handleNestedChange("credentials")}
                    required={field("display_name").required}
                    wrapperClass="pt-2"
                    className="is-small"
                  />
                )}

                {field("custom_carrier_name") && (
                  <InputField
                    label="Slug"
                    name="custom_carrier_name"
                    pattern="^[a-z0-9_]+$"
                    value={payload.credentials?.custom_carrier_name}
                    onChange={handleNestedChange("credentials")}
                    required={field("custom_carrier_name").required}
                    wrapperClass="pt-2"
                    className="is-small"
                    onInvalid={validityCheck(
                      validationMessage("Please enter a valid slug"),
                    )}
                  />
                )}

                <InputField
                  label="Carrier Id"
                  name="carrier_id"
                  value={payload.carrier_id}
                  wrapperClass="pt-2"
                  className="is-small"
                  onChange={handleChange}
                  required={true}
                >
                  <p className="help">
                    friendly-tag. e.g:{" "}
                    <strong>dhl-express-us, ups-ca-test...</strong>
                  </p>
                </InputField>

                {/* Carrier specific fields BEGING */}
                {Object.entries(connection_fields[carrier_name])
                  .filter(
                    ([property, _]) =>
                      ![
                        "account_country_code",
                        "custom_carrier_name",
                        "display_name",
                      ].includes(property),
                  )
                  .map(([_, field]) => (
                    <React.Fragment key={_}>
                      {field.type === "string" && !field.enum && (
                        <InputField
                          label={formatRef(field.name).toLowerCase()}
                          value={payload.credentials?.[_]}
                          name={_}
                          wrapperClass="pt-2"
                          onChange={handleNestedChange("credentials")}
                          className="is-small"
                          required={field.required}
                        />
                      )}

                      {field.type === "string" && field.enum && (
                        <SelectField
                          key={`select-${_}`}
                          name={_}
                          label={formatRef(field.name).toLowerCase()}
                          value={payload.credentials?.[_]}
                          onChange={handleNestedChange("credentials")}
                          required={field.required}
                          className="is-small is-fullwidth"
                          wrapperClass="is-6 pt-2"
                          fieldClass="mb-0"
                        >
                          {!field.required && <option value="none"></option>}

                          {field.enum.map((option) => (
                            <option key={option} value={option}>
                              {option}
                            </option>
                          ))}
                        </SelectField>
                      )}

                      {field.type === "boolean" && (
                        <label className="checkbox column is-6 pt-1">
                          <input
                            name={_}
                            type="checkbox"
                            checked={payload.credentials?.[_]}
                            onChange={handleNestedChange("credentials")}
                          />
                          <span style={{ fontSize: "0.8em" }}>
                            {formatRef(field.name).toLowerCase()}
                          </span>
                        </label>
                      )}
                    </React.Fragment>
                  ))}

                {field("account_country_code") && (
                  <CountryInput
                    label="Account Country Code"
                    onValueChange={(_) =>
                      directChange("credentials")({
                        ...payload.credentials,
                        account_country_code: _,
                      })
                    }
                    value={payload.credentials?.account_country_code}
                    className="is-small"
                    dropdownClass="is-small"
                    wrapperClass="pt-2"
                    required={field("account_country_code").required}
                  />
                )}

                {/* Carrier config section */}

                {carrier_name.toString() in (connection_configs || {}) && (
                  <div className="mt-4">
                    <Disclosure>
                      {({ open }) => (
                        <div className="block">
                          <Disclosure.Button
                            as="div"
                            style={{ boxShadow: "none" }}
                            className="is-flex is-justify-content-space-between is-clickable px-0 mb-2"
                          >
                            <h2 className="title is-6 my-3">
                              Connection Config
                            </h2>
                            <span className="icon is-small m-2 mt-3">
                              {open ? (
                                <i className="fas fa-chevron-up"></i>
                              ) : (
                                <i className="fas fa-chevron-down"></i>
                              )}
                            </span>
                          </Disclosure.Button>
                          <Disclosure.Panel className="card is-flat columns is-multiline m-0 py-2">
                            {Object.entries(
                              connection_configs[carrier_name.toString()],
                            )
                              .filter(
                                ([property, _]) =>
                                  ![
                                    "brand_color",
                                    "text_color",
                                    "shipping_services",
                                    "shipping_options",
                                  ].includes(property),
                              )
                              .map(([property, field]) => (
                                <React.Fragment key={property}>
                                  {field.type === "string" && !field.enum && (
                                    <InputField
                                      value={payload.config?.[property] || ""}
                                      name={property}
                                      label={formatRef(
                                        field.name,
                                      ).toLowerCase()}
                                      onChange={handleNestedChange("config")}
                                      wrapperClass="column is-6 pt-1"
                                      fieldClass="mb-0"
                                      className="is-small is-fullwidth"
                                    />
                                  )}

                                  {field.type === "string" && field.enum && (
                                    <SelectField
                                      value={payload.config?.[property]}
                                      name={property}
                                      label={formatRef(
                                        field.name,
                                      ).toLowerCase()}
                                      onChange={handleNestedChange("config")}
                                      className="is-small is-fullwidth"
                                      wrapperClass="column is-6 pt-1"
                                      fieldClass="mb-0"
                                    >
                                      {!field.required && (
                                        <option value="none"></option>
                                      )}

                                      {field.enum.map((option) => (
                                        <option key={option} value={option}>
                                          {option}
                                        </option>
                                      ))}
                                    </SelectField>
                                  )}

                                  {field.type === "boolean" && (
                                    <CheckBoxField
                                      fieldClass="column is-6 mb-0"
                                      labelClass="has-text-weight-bold"
                                      checked={payload.config?.[property]}
                                      name={property}
                                      onChange={handleNestedChange("config")}
                                    >
                                      <span style={{ fontSize: "0.8em" }}>
                                        {formatRef(field.name).toLowerCase()}
                                      </span>
                                    </CheckBoxField>
                                  )}
                                </React.Fragment>
                              ))}

                            {"brand_color" in
                              connection_configs[carrier_name.toString()] && (
                              <InputField
                                value={payload.config?.brand_color || ""}
                                type="color"
                                name="brand_color"
                                label="Brand color"
                                onChange={handleNestedChange("config")}
                                wrapperClass="column is-6 pt-1"
                                fieldClass="mb-0"
                                className="is-small is-fullwidth"
                              />
                            )}

                            {"text_color" in
                              connection_configs[carrier_name.toString()] && (
                              <InputField
                                value={payload.config?.text_color || ""}
                                type="color"
                                name="text_color"
                                label="Text color"
                                onChange={handleNestedChange("config")}
                                wrapperClass="column is-6 pt-1"
                                fieldClass="mb-0"
                                className="is-small is-fullwidth"
                              />
                            )}

                            {"shipping_services" in
                              connection_configs[carrier_name.toString()] && (
                              <SelectField
                                defaultValue={payload.config?.shipping_services}
                                name="shipping_services"
                                label="Preferred shipping services"
                                className="is-small is-multiple is-fullwidth"
                                wrapperClass="column is-12 pt-1"
                                fieldClass="mb-0"
                                onChange={handleNestedChange("config")}
                                size={6}
                                multiple
                              >
                                {Object.entries(
                                  service_names[carrier_name.toString()] || {},
                                ).map(([_, __]) => (
                                  <option key={_} value={_}>
                                    {__}
                                  </option>
                                ))}
                              </SelectField>
                            )}

                            {"shipping_options" in
                              connection_configs[carrier_name.toString()] && (
                              <SelectField
                                defaultValue={payload.config?.shipping_options}
                                name="shipping_options"
                                label={`Enable carrier specific shipping options`}
                                className="is-small is-multiple is-fullwidth"
                                wrapperClass="column is-12 pt-1"
                                fieldClass="mb-0"
                                onChange={handleNestedChange("config")}
                                size={6}
                                multiple
                              >
                                {Object.entries(
                                  option_names[carrier_name.toString()] || {},
                                ).map(([_, __]) => (
                                  <option key={_} value={_}>
                                    {__}
                                  </option>
                                ))}
                              </SelectField>
                            )}
                          </Disclosure.Panel>
                        </div>
                      )}
                    </Disclosure>
                  </div>
                )}

                {/* Carrier specific fields END */}

                <hr className="mt-5 mb-3" style={{ height: "1px" }} />

                <MetadataEditor
                  object_type={MetadataObjectTypeEnum.carrier}
                  metadata={payload.metadata}
                  onChange={directChange("metadata")}
                >
                  <MetadataEditorContext.Consumer>
                    {({ isEditing, editMetadata }) => (
                      <>
                        <div className="is-flex is-justify-content-space-between">
                          <h2 className="title is-6 my-3">Metadata</h2>

                          <button
                            type="button"
                            className="button is-default is-small is-align-self-center"
                            disabled={isEditing}
                            onClick={() => editMetadata()}
                          >
                            <span className="icon is-small">
                              <i className="fas fa-pen"></i>
                            </span>
                            <span>Edit metadata</span>
                          </button>
                        </div>

                        <hr className="mt-1 my-1" style={{ height: "1px" }} />
                      </>
                    )}
                  </MetadataEditorContext.Consumer>
                </MetadataEditor>

                <div className="p-3 my-5"></div>
                <div className="form-floating-footer has-text-centered p-1">
                  <button
                    className="button is-default m-1 is-small"
                    onClick={close}
                    disabled={loading}
                  >
                    <span>Cancel</span>
                  </button>
                  <button
                    className={`button is-primary ${loading ? "is-loading" : ""} m-1 is-small`}
                    disabled={
                      isInvalid ||
                      isEqual(operation.connection || DEFAULT_STATE, payload)
                    }
                    type="submit"
                  >
                    <span>Submit</span>
                  </button>
                </div>
              </>
            )}
          </section>
        </form>
        <button
          className="modal-close is-large has-background-dark"
          aria-label=""
          onClick={close}
        ></button>
      </div>
    </Notifier>
  );
};

<<<<<<< HEAD
function fieldState(carrier_name: CarrierNameType, property: string) {
  const field =
    (
      {
        [CarrierSettingsCarrierNameEnum.AlliedExpress]: [
          ["carrier_id", true],
          ["username", true],
          ["password", true],
          ["account", false],
          ["service_type", false],
        ],
        [CarrierSettingsCarrierNameEnum.AlliedExpressLocal]: [
          ["carrier_id", true],
          ["username", true],
          ["password", true],
          ["account", false],
          ["service_type", false],
        ],
        [CarrierSettingsCarrierNameEnum.AmazonShipping]: [
          ["carrier_id", true],
          ["seller_id", true],
          ["developer_id", true],
          ["mws_auth_token", true],
          ["aws_region"],
        ],
        [CarrierSettingsCarrierNameEnum.Aramex]: [
          ["carrier_id", true],
          ["username", true],
          ["password", true],
          ["account_pin", true],
          ["account_entity", true],
          ["account_number", true],
          ["account_country_code"],
        ],
        [CarrierSettingsCarrierNameEnum.Australiapost]: [
          ["carrier_id", true],
          ["api_key", true],
          ["password", true],
          ["account_number", true],
        ],
        [CarrierSettingsCarrierNameEnum.AsendiaUs]: [
          ["carrier_id", true],
          ["username", true],
          ["password", true],
          ["api_key", true],
          ["account_number", true],
        ],
        [CarrierSettingsCarrierNameEnum.Boxknight]: [
          ["carrier_id", true],
          ["username", true],
          ["password", true],
        ],
        [CarrierSettingsCarrierNameEnum.Bpost]: [
          ["carrier_id", true],
          ["account_id", true],
          ["passphrase", true],
        ],
        [CarrierSettingsCarrierNameEnum.Canadapost]: [
          ["carrier_id", true],
          ["username", true],
          ["password", true],
          ["customer_number"],
          ["contract_id"],
        ],
        [CarrierSettingsCarrierNameEnum.Canpar]: [
          ["carrier_id", true],
          ["username", true],
          ["password", true],
        ],
        [CarrierSettingsCarrierNameEnum.Chronopost]: [
          ["carrier_id", true],
          ["account_number", true],
          ["password", true],
          ["account_country_code"],
        ],
        [CarrierSettingsCarrierNameEnum.Colissimo]: [
          ["carrier_id", true],
          ["contract_number", true],
          ["password", true],
          ["laposte_api_key"],
        ],
        [CarrierSettingsCarrierNameEnum.Dicom]: [
          ["carrier_id", true],
          ["username", true],
          ["password", true],
          ["billing_account"],
        ],
        [CarrierSettingsCarrierNameEnum.Dpd]: [
          ["carrier_id", true],
          ["delis_id", true],
          ["password", true],
          ["depot"],
          ["account_country_code"],
        ],
        [CarrierSettingsCarrierNameEnum.DhlParcelDe]: [
          ["carrier_id", true],
          ["username", true],
          ["password", true],
          ["dhl_api_key", true],
          ["customer_number"],
          ["tracking_consumer_key"],
          ["tracking_consumer_secret"],
        ],
        [CarrierSettingsCarrierNameEnum.Dpdhl]: [
          ["carrier_id", true],
          ["username", true],
          ["password", true],
          ["app_id"],
          ["app_token"],
          ["zt_id"],
          ["zt_password"],
          ["account_number"],
        ],
        [CarrierSettingsCarrierNameEnum.DhlExpress]: [
          ["carrier_id", true],
          ["site_id", true],
          ["password", true],
          ["account_number", true],
          ["account_country_code"],
        ],
        [CarrierSettingsCarrierNameEnum.DhlPoland]: [
          ["carrier_id", true],
          ["username", true],
          ["password", true],
          ["account_number", true],
        ],
        [CarrierSettingsCarrierNameEnum.DhlUniversal]: [
          ["carrier_id", true],
          ["consumer_key", true],
          ["consumer_secret", true],
        ],
        [CarrierSettingsCarrierNameEnum.EshipperXml]: [
          ["carrier_id", true],
          ["username", true],
          ["password", true],
        ],
        [CarrierSettingsCarrierNameEnum.Easypost]: [
          ["carrier_id", true],
          ["api_key", true],
        ],
        [CarrierSettingsCarrierNameEnum.Freightcom]: [
          ["carrier_id", true],
          ["username", true],
          ["password", true],
        ],
        [CarrierSettingsCarrierNameEnum.Generic]: [
          ["display_name", true],
          ["custom_carrier_name", true],
          ["carrier_id", true],
          ["account_number"],
          ["account_country_code"],
        ],
        [CarrierSettingsCarrierNameEnum.Geodis]: [
          ["carrier_id", true],
          ["identifier", true],
          ["api_key", true],
          ["language", false, "fr"],
        ],
        [CarrierSettingsCarrierNameEnum.Laposte]: [
          ["carrier_id", true],
          ["api_key", true],
          ["lang", false, "fr_FR"],
        ],
        [CarrierSettingsCarrierNameEnum.Locate2u]: [
          ["carrier_id", true],
          ["client_id", true],
          ["client_secret", true],
          ["account_country_code"],
        ],
        [CarrierSettingsCarrierNameEnum.Nationex]: [
          ["carrier_id", true],
          ["api_key", true],
          ["customer_id", true],
          ["billing_account"],
          ["language", false, "en"],
        ],
        [CarrierSettingsCarrierNameEnum.Roadie]: [
          ["carrier_id", true],
          ["api_key", true],
        ],
        [CarrierSettingsCarrierNameEnum.Fedex]: [
          ["carrier_id", true],
          ["api_key"],
          ["secret_key"],
          ["track_api_key"],
          ["track_secret_key"],
          ["account_number"],
          ["account_country_code"],
        ],
        [CarrierSettingsCarrierNameEnum.FedexWs]: [
          ["carrier_id", true],
          ["user_key"],
          ["password", true],
          ["meter_number", true],
          ["account_number", true],
          ["account_country_code"],
        ],
        [CarrierSettingsCarrierNameEnum.Purolator]: [
          ["carrier_id", true],
          ["username", true],
          ["password", true],
          ["account_number", true],
          ["user_token"],
        ],
        [CarrierSettingsCarrierNameEnum.Royalmail]: [
          ["carrier_id", true],
          ["client_id", true],
          ["client_secret", true],
        ],
        [CarrierSettingsCarrierNameEnum.Sendle]: [
          ["carrier_id", true],
          ["sendle_id", true],
          ["api_key", true],
          ["account_country_code"],
        ],
        [CarrierSettingsCarrierNameEnum.Tge]: [
          ["carrier_id", true],
          ["username", true],
          ["password", true],
          ["api_key", true],
          ["toll_username", true],
          ["toll_password", true],
          ["account_code", true],
          ["my_toll_token", true],
          ["my_toll_identity", true],
        ],
        [CarrierSettingsCarrierNameEnum.Tnt]: [
          ["carrier_id", true],
          ["username", true],
          ["password", true],
          ["account_number"],
          ["account_country_code"],
        ],
        [CarrierSettingsCarrierNameEnum.Ups]: [
          ["carrier_id", true],
          ["client_id", true],
          ["client_secret", true],
          ["account_number", true],
          ["account_country_code"],
        ],
        [CarrierSettingsCarrierNameEnum.Usps]: [
          ["carrier_id", true],
          ["username", true],
          ["password", true],
          ["mailer_id"],
          ["customer_registration_id"],
          ["logistics_manager_mailer_id"],
        ],
        [CarrierSettingsCarrierNameEnum.UspsInternational]: [
          ["carrier_id", true],
          ["username", true],
          ["password", true],
          ["mailer_id"],
          ["customer_registration_id"],
          ["logistics_manager_mailer_id"],
        ],
        [CarrierSettingsCarrierNameEnum.Zoom2u]: [
          ["carrier_id", true],
          ["api_key", true],
          ["account_country_code"],
        ],
        [CarrierSettingsCarrierNameEnum.NinjaVan]: [
          ["carrier_id", true],
          ["api_key"],
          ["secret_key"],
          ["track_api_key"],
          ["track_secret_key"],
          ["account_number"],
          ["account_country_code"],
        ],
        [NoneEnum.none]: [],
      }[carrier_name] || []
    ).find(([_, ...__]) => _ === property) || [];

  return {
    get exists() {
      return field[0] !== undefined;
    },
    get required() {
      return field[1] === true;
    },
    get default() {
      return field[2];
    },
  };
}

=======
>>>>>>> 5b235d94
export function useConnectCarrierModal() {
  return useContext(ConnectProviderModalContext);
}
<|MERGE_RESOLUTION|>--- conflicted
+++ resolved
@@ -1,934 +1,644 @@
-"use client";
-import {
-  Collection,
-  NoneEnum,
-  NotificationType,
-  CarrierNameEnum,
-} from "@karrio/types";
-import {
-  formatRef,
-  isEqual,
-  isNone,
-  isNoneOrEmpty,
-  validationMessage,
-  validityCheck,
-} from "@karrio/lib";
-import {
-  MetadataEditor,
-  MetadataEditorContext,
-} from "../forms/metadata-editor";
-import { CarrierConnectionType } from "@karrio/hooks/user-connection";
-import React, { useContext, useReducer, useState } from "react";
-import { useAPIMetadata } from "@karrio/hooks/api-metadata";
-import { Notifier, Notify } from "../components/notifier";
-import { SelectField } from "../components/select-field";
-import { MetadataObjectTypeEnum } from "@karrio/types";
-import { InputField } from "../components/input-field";
-import { CountryInput } from "../forms/country-input";
-import { useAppMode } from "@karrio/hooks/app-mode";
-import { Disclosure } from "@headlessui/react";
-import { Loading } from "../components/loader";
-import { CheckBoxField } from "../components";
-import { useLocation } from "@karrio/hooks/location";
-
-type CarrierNameType = CarrierNameEnum | NoneEnum;
-type OperationType = {
-  connection?: CarrierConnectionType;
-  create?: (data: any) => Promise<any>;
-  update?: (data: any) => Promise<any>;
-  onConfirm?: () => Promise<any>;
-};
-type ConnectProviderModalContextType = {
-  editConnection: (operation?: OperationType) => void;
-};
-
-export const ConnectProviderModalContext =
-  React.createContext<ConnectProviderModalContextType>(
-    {} as ConnectProviderModalContextType,
-  );
-
-interface ConnectProviderModalComponent {
-  connection?: CarrierConnectionType;
-  children?: React.ReactNode;
-}
-
-function reducer(
-  state: any,
-  { name, value }: { name: string; value: string | boolean | object | null },
-) {
-  switch (name) {
-    case "full":
-      return { ...(value as object) };
-    case "partial":
-      return { ...state, ...(value as object) };
-    case "carrier_name":
-      return { [name]: value };
-    default:
-      return { ...state, [name]: value };
-  }
-}
-
-export const ConnectProviderModal: React.FC<ConnectProviderModalComponent> = ({
-  children,
-}) => {
-  const {
-    references: {
-      carriers,
-      connection_configs,
-      connection_fields,
-      service_names,
-      option_names,
-    },
-  } = useAPIMetadata();
-  const { testMode } = useAppMode();
-  const { notify } = useContext(Notify);
-  const { loading, setLoading } = useContext(Loading);
-  const { addUrlParam, removeUrlParam } = useLocation();
-  const DEFAULT_STATE = (): Partial<CarrierConnectionType> => ({
-    carrier_name: NoneEnum.none,
-    credentials: {},
-    config: {},
-  });
-  const [key, setKey] = useState<string>(`connection-${Date.now()}`);
-  const [isNew, setIsNew] = useState<boolean>(true);
-  const [payload, dispatch] = useReducer(reducer, DEFAULT_STATE());
-  const [carrier_name, setCarrierName] = useState<CarrierNameType>(
-    NoneEnum.none,
-  );
-  const [isActive, setIsActive] = useState<boolean>(false);
-  const [isInvalid, setIsInvalid] = useState<boolean>(false);
-  const [operation, setOperation] = useState<OperationType>(
-    {} as OperationType,
-  );
-
-  const editConnection = (operation: OperationType = {}): void => {
-    const connection = operation.connection || DEFAULT_STATE();
-    const connection_carrier: CarrierNameType =
-      connection.carrier_name === NoneEnum.none ||
-      Object.values(CarrierNameEnum).includes(connection.carrier_name as any)
-        ? (connection.carrier_name as CarrierNameEnum)
-        : CarrierNameEnum.generic;
-    setCarrierName(connection_carrier);
-    setIsNew(isNone(operation.connection));
-    setOperation(operation);
-    dispatch({ name: "full", value: connection });
-    setKey(`connection-${Date.now()}`);
-    setIsActive(true);
-    addUrlParam("modal", connection.id || "new");
-  };
-  const close = (e?: React.MouseEvent) => {
-    e?.preventDefault();
-    if (isNew) {
-      dispatch({ name: "full", value: DEFAULT_STATE() });
-      setCarrierName(NoneEnum.none);
-    }
-    setKey(`connection-${Date.now()}`);
-    setIsActive(false);
-    removeUrlParam("modal");
-  };
-  const field = (property: string) => {
-    return ((connection_fields || {})[carrier_name] || {})[property];
-  };
-  const directChange = (property: string) => (value: any) => {
-    dispatch({
-      name: property,
-      value: value === "none" || isNoneOrEmpty(value) ? null : value,
-    });
-  };
-
-  const handleChange = (event: React.ChangeEvent<any>) => {
-    const target = event.target;
-    const value = target.type === "checkbox" ? target.checked : target.value;
-    const name: string = target.name;
-
-    dispatch({
-      name,
-      value: value === "none" || isNoneOrEmpty(value) ? null : value,
-    });
-  };
-  const handleNestedChange =
-    (property: string) => (event: React.ChangeEvent<any>) => {
-      const target = event.target;
-      const name: string = target.name;
-      let value =
-        (target as any).type === "checkbox" ? target.checked : target.value;
-
-      if (target.multiple === true) {
-        value = Array.from(target.selectedOptions).map(
-          (o: any) => o.value,
-        ) as any;
-      }
-
-      dispatch({
-        name: property,
-        value: {
-          ...payload[property],
-          [name]: value === "none" || isNoneOrEmpty(value) ? null : value,
-        },
-      });
-    };
-  const handleCarrierChange = (event: React.ChangeEvent<HTMLSelectElement>) => {
-    const target = event.target;
-    const value = target.value as CarrierNameType;
-    const state = {
-      carrier_id: `${value.toLocaleLowerCase()}${testMode ? "-test" : ""}`,
-      credentials: Object.entries(connection_fields[value] || {}).reduce(
-        (acc, [key, field]) => ({
-          ...acc,
-          [key]: field.default,
-        }),
-        {} as any,
-      ),
-    };
-
-    setCarrierName(value);
-    dispatch({ name: "full", value: state });
-  };
-  const handleSubmit = async (evt: React.FormEvent<HTMLFormElement>) => {
-    evt.preventDefault();
-    setLoading(true);
-    try {
-      const {
-        carrier_name: _,
-        __typename,
-        display_name,
-        rate_sheet,
-        test_mode,
-        ...content
-      } = payload;
-      const data = content;
-      if (isNew) {
-        operation.create && (await operation.create({ ...data, carrier_name }));
-      } else {
-        operation.update && (await operation.update(data));
-        dispatch({ name: "partial", value: payload });
-      }
-      notify({
-        type: NotificationType.success,
-        message: `carrier connection ${isNew ? "registered" : "updated"} successfully`,
-      });
-      setTimeout(() => close(), 500);
-      operation.onConfirm && operation.onConfirm();
-    } catch (err: any) {
-      notify({ type: NotificationType.error, message: err });
-    } finally {
-      setLoading(false);
-    }
-  };
-
-  return (
-    <Notifier>
-      <ConnectProviderModalContext.Provider value={{ editConnection }}>
-        {children}
-      </ConnectProviderModalContext.Provider>
-
-      <div className={`modal ${isActive ? "is-active" : ""}`} key={key}>
-        <div className="modal-background"></div>
-        <form className="modal-card" onSubmit={handleSubmit}>
-          <section
-            className="modal-card-body modal-form"
-            onChange={(e: any) => {
-              setIsInvalid(
-                e.currentTarget.querySelectorAll(".is-danger").length > 0,
-              );
-            }}
-          >
-            <div className="form-floating-header p-4">
-              <span className="has-text-weight-bold is-size-6">
-                Edit carrier account
-              </span>
-            </div>
-            <div className="p-3 my-4"></div>
-
-            <SelectField
-              value={carrier_name}
-              onChange={handleCarrierChange}
-              disabled={!isNew}
-              key={`select-${key}`}
-              className="is-fullwidth"
-              required
-            >
-              <option value="none">Select Carrier</option>
-
-              {carriers &&
-                Object.keys(carriers)
-                  .sort()
-                  .filter((carrier) => carrier === "generic")
-                  .map((carrier) => (
-                    <option key={carrier} value={carrier}>
-                      {(carriers as Collection)[carrier]}
-                    </option>
-                  ))}
-
-              <optgroup label="Shipping carriers">
-                {carriers &&
-                  Object.keys(carriers)
-                    .sort()
-                    .filter((carrier) => carrier !== "generic")
-                    .map((carrier) => (
-                      <option key={carrier} value={carrier}>
-                        {(carriers as Collection)[carrier]}
-                      </option>
-                    ))}
-              </optgroup>
-            </SelectField>
-
-            {carrier_name !== NoneEnum.none && !!connection_configs && (
-              <>
-                <hr />
-
-                {field("display_name") && (
-                  <InputField
-                    label="Display Name"
-                    name="display_name"
-                    value={payload.credentials?.display_name}
-                    onChange={handleNestedChange("credentials")}
-                    required={field("display_name").required}
-                    wrapperClass="pt-2"
-                    className="is-small"
-                  />
-                )}
-
-                {field("custom_carrier_name") && (
-                  <InputField
-                    label="Slug"
-                    name="custom_carrier_name"
-                    pattern="^[a-z0-9_]+$"
-                    value={payload.credentials?.custom_carrier_name}
-                    onChange={handleNestedChange("credentials")}
-                    required={field("custom_carrier_name").required}
-                    wrapperClass="pt-2"
-                    className="is-small"
-                    onInvalid={validityCheck(
-                      validationMessage("Please enter a valid slug"),
-                    )}
-                  />
-                )}
-
-                <InputField
-                  label="Carrier Id"
-                  name="carrier_id"
-                  value={payload.carrier_id}
-                  wrapperClass="pt-2"
-                  className="is-small"
-                  onChange={handleChange}
-                  required={true}
-                >
-                  <p className="help">
-                    friendly-tag. e.g:{" "}
-                    <strong>dhl-express-us, ups-ca-test...</strong>
-                  </p>
-                </InputField>
-
-                {/* Carrier specific fields BEGING */}
-                {Object.entries(connection_fields[carrier_name])
-                  .filter(
-                    ([property, _]) =>
-                      ![
-                        "account_country_code",
-                        "custom_carrier_name",
-                        "display_name",
-                      ].includes(property),
-                  )
-                  .map(([_, field]) => (
-                    <React.Fragment key={_}>
-                      {field.type === "string" && !field.enum && (
-                        <InputField
-                          label={formatRef(field.name).toLowerCase()}
-                          value={payload.credentials?.[_]}
-                          name={_}
-                          wrapperClass="pt-2"
-                          onChange={handleNestedChange("credentials")}
-                          className="is-small"
-                          required={field.required}
-                        />
-                      )}
-
-                      {field.type === "string" && field.enum && (
-                        <SelectField
-                          key={`select-${_}`}
-                          name={_}
-                          label={formatRef(field.name).toLowerCase()}
-                          value={payload.credentials?.[_]}
-                          onChange={handleNestedChange("credentials")}
-                          required={field.required}
-                          className="is-small is-fullwidth"
-                          wrapperClass="is-6 pt-2"
-                          fieldClass="mb-0"
-                        >
-                          {!field.required && <option value="none"></option>}
-
-                          {field.enum.map((option) => (
-                            <option key={option} value={option}>
-                              {option}
-                            </option>
-                          ))}
-                        </SelectField>
-                      )}
-
-                      {field.type === "boolean" && (
-                        <label className="checkbox column is-6 pt-1">
-                          <input
-                            name={_}
-                            type="checkbox"
-                            checked={payload.credentials?.[_]}
-                            onChange={handleNestedChange("credentials")}
-                          />
-                          <span style={{ fontSize: "0.8em" }}>
-                            {formatRef(field.name).toLowerCase()}
-                          </span>
-                        </label>
-                      )}
-                    </React.Fragment>
-                  ))}
-
-                {field("account_country_code") && (
-                  <CountryInput
-                    label="Account Country Code"
-                    onValueChange={(_) =>
-                      directChange("credentials")({
-                        ...payload.credentials,
-                        account_country_code: _,
-                      })
-                    }
-                    value={payload.credentials?.account_country_code}
-                    className="is-small"
-                    dropdownClass="is-small"
-                    wrapperClass="pt-2"
-                    required={field("account_country_code").required}
-                  />
-                )}
-
-                {/* Carrier config section */}
-
-                {carrier_name.toString() in (connection_configs || {}) && (
-                  <div className="mt-4">
-                    <Disclosure>
-                      {({ open }) => (
-                        <div className="block">
-                          <Disclosure.Button
-                            as="div"
-                            style={{ boxShadow: "none" }}
-                            className="is-flex is-justify-content-space-between is-clickable px-0 mb-2"
-                          >
-                            <h2 className="title is-6 my-3">
-                              Connection Config
-                            </h2>
-                            <span className="icon is-small m-2 mt-3">
-                              {open ? (
-                                <i className="fas fa-chevron-up"></i>
-                              ) : (
-                                <i className="fas fa-chevron-down"></i>
-                              )}
-                            </span>
-                          </Disclosure.Button>
-                          <Disclosure.Panel className="card is-flat columns is-multiline m-0 py-2">
-                            {Object.entries(
-                              connection_configs[carrier_name.toString()],
-                            )
-                              .filter(
-                                ([property, _]) =>
-                                  ![
-                                    "brand_color",
-                                    "text_color",
-                                    "shipping_services",
-                                    "shipping_options",
-                                  ].includes(property),
-                              )
-                              .map(([property, field]) => (
-                                <React.Fragment key={property}>
-                                  {field.type === "string" && !field.enum && (
-                                    <InputField
-                                      value={payload.config?.[property] || ""}
-                                      name={property}
-                                      label={formatRef(
-                                        field.name,
-                                      ).toLowerCase()}
-                                      onChange={handleNestedChange("config")}
-                                      wrapperClass="column is-6 pt-1"
-                                      fieldClass="mb-0"
-                                      className="is-small is-fullwidth"
-                                    />
-                                  )}
-
-                                  {field.type === "string" && field.enum && (
-                                    <SelectField
-                                      value={payload.config?.[property]}
-                                      name={property}
-                                      label={formatRef(
-                                        field.name,
-                                      ).toLowerCase()}
-                                      onChange={handleNestedChange("config")}
-                                      className="is-small is-fullwidth"
-                                      wrapperClass="column is-6 pt-1"
-                                      fieldClass="mb-0"
-                                    >
-                                      {!field.required && (
-                                        <option value="none"></option>
-                                      )}
-
-                                      {field.enum.map((option) => (
-                                        <option key={option} value={option}>
-                                          {option}
-                                        </option>
-                                      ))}
-                                    </SelectField>
-                                  )}
-
-                                  {field.type === "boolean" && (
-                                    <CheckBoxField
-                                      fieldClass="column is-6 mb-0"
-                                      labelClass="has-text-weight-bold"
-                                      checked={payload.config?.[property]}
-                                      name={property}
-                                      onChange={handleNestedChange("config")}
-                                    >
-                                      <span style={{ fontSize: "0.8em" }}>
-                                        {formatRef(field.name).toLowerCase()}
-                                      </span>
-                                    </CheckBoxField>
-                                  )}
-                                </React.Fragment>
-                              ))}
-
-                            {"brand_color" in
-                              connection_configs[carrier_name.toString()] && (
-                              <InputField
-                                value={payload.config?.brand_color || ""}
-                                type="color"
-                                name="brand_color"
-                                label="Brand color"
-                                onChange={handleNestedChange("config")}
-                                wrapperClass="column is-6 pt-1"
-                                fieldClass="mb-0"
-                                className="is-small is-fullwidth"
-                              />
-                            )}
-
-                            {"text_color" in
-                              connection_configs[carrier_name.toString()] && (
-                              <InputField
-                                value={payload.config?.text_color || ""}
-                                type="color"
-                                name="text_color"
-                                label="Text color"
-                                onChange={handleNestedChange("config")}
-                                wrapperClass="column is-6 pt-1"
-                                fieldClass="mb-0"
-                                className="is-small is-fullwidth"
-                              />
-                            )}
-
-                            {"shipping_services" in
-                              connection_configs[carrier_name.toString()] && (
-                              <SelectField
-                                defaultValue={payload.config?.shipping_services}
-                                name="shipping_services"
-                                label="Preferred shipping services"
-                                className="is-small is-multiple is-fullwidth"
-                                wrapperClass="column is-12 pt-1"
-                                fieldClass="mb-0"
-                                onChange={handleNestedChange("config")}
-                                size={6}
-                                multiple
-                              >
-                                {Object.entries(
-                                  service_names[carrier_name.toString()] || {},
-                                ).map(([_, __]) => (
-                                  <option key={_} value={_}>
-                                    {__}
-                                  </option>
-                                ))}
-                              </SelectField>
-                            )}
-
-                            {"shipping_options" in
-                              connection_configs[carrier_name.toString()] && (
-                              <SelectField
-                                defaultValue={payload.config?.shipping_options}
-                                name="shipping_options"
-                                label={`Enable carrier specific shipping options`}
-                                className="is-small is-multiple is-fullwidth"
-                                wrapperClass="column is-12 pt-1"
-                                fieldClass="mb-0"
-                                onChange={handleNestedChange("config")}
-                                size={6}
-                                multiple
-                              >
-                                {Object.entries(
-                                  option_names[carrier_name.toString()] || {},
-                                ).map(([_, __]) => (
-                                  <option key={_} value={_}>
-                                    {__}
-                                  </option>
-                                ))}
-                              </SelectField>
-                            )}
-                          </Disclosure.Panel>
-                        </div>
-                      )}
-                    </Disclosure>
-                  </div>
-                )}
-
-                {/* Carrier specific fields END */}
-
-                <hr className="mt-5 mb-3" style={{ height: "1px" }} />
-
-                <MetadataEditor
-                  object_type={MetadataObjectTypeEnum.carrier}
-                  metadata={payload.metadata}
-                  onChange={directChange("metadata")}
-                >
-                  <MetadataEditorContext.Consumer>
-                    {({ isEditing, editMetadata }) => (
-                      <>
-                        <div className="is-flex is-justify-content-space-between">
-                          <h2 className="title is-6 my-3">Metadata</h2>
-
-                          <button
-                            type="button"
-                            className="button is-default is-small is-align-self-center"
-                            disabled={isEditing}
-                            onClick={() => editMetadata()}
-                          >
-                            <span className="icon is-small">
-                              <i className="fas fa-pen"></i>
-                            </span>
-                            <span>Edit metadata</span>
-                          </button>
-                        </div>
-
-                        <hr className="mt-1 my-1" style={{ height: "1px" }} />
-                      </>
-                    )}
-                  </MetadataEditorContext.Consumer>
-                </MetadataEditor>
-
-                <div className="p-3 my-5"></div>
-                <div className="form-floating-footer has-text-centered p-1">
-                  <button
-                    className="button is-default m-1 is-small"
-                    onClick={close}
-                    disabled={loading}
-                  >
-                    <span>Cancel</span>
-                  </button>
-                  <button
-                    className={`button is-primary ${loading ? "is-loading" : ""} m-1 is-small`}
-                    disabled={
-                      isInvalid ||
-                      isEqual(operation.connection || DEFAULT_STATE, payload)
-                    }
-                    type="submit"
-                  >
-                    <span>Submit</span>
-                  </button>
-                </div>
-              </>
-            )}
-          </section>
-        </form>
-        <button
-          className="modal-close is-large has-background-dark"
-          aria-label=""
-          onClick={close}
-        ></button>
-      </div>
-    </Notifier>
-  );
-};
-
-<<<<<<< HEAD
-function fieldState(carrier_name: CarrierNameType, property: string) {
-  const field =
-    (
-      {
-        [CarrierSettingsCarrierNameEnum.AlliedExpress]: [
-          ["carrier_id", true],
-          ["username", true],
-          ["password", true],
-          ["account", false],
-          ["service_type", false],
-        ],
-        [CarrierSettingsCarrierNameEnum.AlliedExpressLocal]: [
-          ["carrier_id", true],
-          ["username", true],
-          ["password", true],
-          ["account", false],
-          ["service_type", false],
-        ],
-        [CarrierSettingsCarrierNameEnum.AmazonShipping]: [
-          ["carrier_id", true],
-          ["seller_id", true],
-          ["developer_id", true],
-          ["mws_auth_token", true],
-          ["aws_region"],
-        ],
-        [CarrierSettingsCarrierNameEnum.Aramex]: [
-          ["carrier_id", true],
-          ["username", true],
-          ["password", true],
-          ["account_pin", true],
-          ["account_entity", true],
-          ["account_number", true],
-          ["account_country_code"],
-        ],
-        [CarrierSettingsCarrierNameEnum.Australiapost]: [
-          ["carrier_id", true],
-          ["api_key", true],
-          ["password", true],
-          ["account_number", true],
-        ],
-        [CarrierSettingsCarrierNameEnum.AsendiaUs]: [
-          ["carrier_id", true],
-          ["username", true],
-          ["password", true],
-          ["api_key", true],
-          ["account_number", true],
-        ],
-        [CarrierSettingsCarrierNameEnum.Boxknight]: [
-          ["carrier_id", true],
-          ["username", true],
-          ["password", true],
-        ],
-        [CarrierSettingsCarrierNameEnum.Bpost]: [
-          ["carrier_id", true],
-          ["account_id", true],
-          ["passphrase", true],
-        ],
-        [CarrierSettingsCarrierNameEnum.Canadapost]: [
-          ["carrier_id", true],
-          ["username", true],
-          ["password", true],
-          ["customer_number"],
-          ["contract_id"],
-        ],
-        [CarrierSettingsCarrierNameEnum.Canpar]: [
-          ["carrier_id", true],
-          ["username", true],
-          ["password", true],
-        ],
-        [CarrierSettingsCarrierNameEnum.Chronopost]: [
-          ["carrier_id", true],
-          ["account_number", true],
-          ["password", true],
-          ["account_country_code"],
-        ],
-        [CarrierSettingsCarrierNameEnum.Colissimo]: [
-          ["carrier_id", true],
-          ["contract_number", true],
-          ["password", true],
-          ["laposte_api_key"],
-        ],
-        [CarrierSettingsCarrierNameEnum.Dicom]: [
-          ["carrier_id", true],
-          ["username", true],
-          ["password", true],
-          ["billing_account"],
-        ],
-        [CarrierSettingsCarrierNameEnum.Dpd]: [
-          ["carrier_id", true],
-          ["delis_id", true],
-          ["password", true],
-          ["depot"],
-          ["account_country_code"],
-        ],
-        [CarrierSettingsCarrierNameEnum.DhlParcelDe]: [
-          ["carrier_id", true],
-          ["username", true],
-          ["password", true],
-          ["dhl_api_key", true],
-          ["customer_number"],
-          ["tracking_consumer_key"],
-          ["tracking_consumer_secret"],
-        ],
-        [CarrierSettingsCarrierNameEnum.Dpdhl]: [
-          ["carrier_id", true],
-          ["username", true],
-          ["password", true],
-          ["app_id"],
-          ["app_token"],
-          ["zt_id"],
-          ["zt_password"],
-          ["account_number"],
-        ],
-        [CarrierSettingsCarrierNameEnum.DhlExpress]: [
-          ["carrier_id", true],
-          ["site_id", true],
-          ["password", true],
-          ["account_number", true],
-          ["account_country_code"],
-        ],
-        [CarrierSettingsCarrierNameEnum.DhlPoland]: [
-          ["carrier_id", true],
-          ["username", true],
-          ["password", true],
-          ["account_number", true],
-        ],
-        [CarrierSettingsCarrierNameEnum.DhlUniversal]: [
-          ["carrier_id", true],
-          ["consumer_key", true],
-          ["consumer_secret", true],
-        ],
-        [CarrierSettingsCarrierNameEnum.EshipperXml]: [
-          ["carrier_id", true],
-          ["username", true],
-          ["password", true],
-        ],
-        [CarrierSettingsCarrierNameEnum.Easypost]: [
-          ["carrier_id", true],
-          ["api_key", true],
-        ],
-        [CarrierSettingsCarrierNameEnum.Freightcom]: [
-          ["carrier_id", true],
-          ["username", true],
-          ["password", true],
-        ],
-        [CarrierSettingsCarrierNameEnum.Generic]: [
-          ["display_name", true],
-          ["custom_carrier_name", true],
-          ["carrier_id", true],
-          ["account_number"],
-          ["account_country_code"],
-        ],
-        [CarrierSettingsCarrierNameEnum.Geodis]: [
-          ["carrier_id", true],
-          ["identifier", true],
-          ["api_key", true],
-          ["language", false, "fr"],
-        ],
-        [CarrierSettingsCarrierNameEnum.Laposte]: [
-          ["carrier_id", true],
-          ["api_key", true],
-          ["lang", false, "fr_FR"],
-        ],
-        [CarrierSettingsCarrierNameEnum.Locate2u]: [
-          ["carrier_id", true],
-          ["client_id", true],
-          ["client_secret", true],
-          ["account_country_code"],
-        ],
-        [CarrierSettingsCarrierNameEnum.Nationex]: [
-          ["carrier_id", true],
-          ["api_key", true],
-          ["customer_id", true],
-          ["billing_account"],
-          ["language", false, "en"],
-        ],
-        [CarrierSettingsCarrierNameEnum.Roadie]: [
-          ["carrier_id", true],
-          ["api_key", true],
-        ],
-        [CarrierSettingsCarrierNameEnum.Fedex]: [
-          ["carrier_id", true],
-          ["api_key"],
-          ["secret_key"],
-          ["track_api_key"],
-          ["track_secret_key"],
-          ["account_number"],
-          ["account_country_code"],
-        ],
-        [CarrierSettingsCarrierNameEnum.FedexWs]: [
-          ["carrier_id", true],
-          ["user_key"],
-          ["password", true],
-          ["meter_number", true],
-          ["account_number", true],
-          ["account_country_code"],
-        ],
-        [CarrierSettingsCarrierNameEnum.Purolator]: [
-          ["carrier_id", true],
-          ["username", true],
-          ["password", true],
-          ["account_number", true],
-          ["user_token"],
-        ],
-        [CarrierSettingsCarrierNameEnum.Royalmail]: [
-          ["carrier_id", true],
-          ["client_id", true],
-          ["client_secret", true],
-        ],
-        [CarrierSettingsCarrierNameEnum.Sendle]: [
-          ["carrier_id", true],
-          ["sendle_id", true],
-          ["api_key", true],
-          ["account_country_code"],
-        ],
-        [CarrierSettingsCarrierNameEnum.Tge]: [
-          ["carrier_id", true],
-          ["username", true],
-          ["password", true],
-          ["api_key", true],
-          ["toll_username", true],
-          ["toll_password", true],
-          ["account_code", true],
-          ["my_toll_token", true],
-          ["my_toll_identity", true],
-        ],
-        [CarrierSettingsCarrierNameEnum.Tnt]: [
-          ["carrier_id", true],
-          ["username", true],
-          ["password", true],
-          ["account_number"],
-          ["account_country_code"],
-        ],
-        [CarrierSettingsCarrierNameEnum.Ups]: [
-          ["carrier_id", true],
-          ["client_id", true],
-          ["client_secret", true],
-          ["account_number", true],
-          ["account_country_code"],
-        ],
-        [CarrierSettingsCarrierNameEnum.Usps]: [
-          ["carrier_id", true],
-          ["username", true],
-          ["password", true],
-          ["mailer_id"],
-          ["customer_registration_id"],
-          ["logistics_manager_mailer_id"],
-        ],
-        [CarrierSettingsCarrierNameEnum.UspsInternational]: [
-          ["carrier_id", true],
-          ["username", true],
-          ["password", true],
-          ["mailer_id"],
-          ["customer_registration_id"],
-          ["logistics_manager_mailer_id"],
-        ],
-        [CarrierSettingsCarrierNameEnum.Zoom2u]: [
-          ["carrier_id", true],
-          ["api_key", true],
-          ["account_country_code"],
-        ],
-        [CarrierSettingsCarrierNameEnum.NinjaVan]: [
-          ["carrier_id", true],
-          ["api_key"],
-          ["secret_key"],
-          ["track_api_key"],
-          ["track_secret_key"],
-          ["account_number"],
-          ["account_country_code"],
-        ],
-        [NoneEnum.none]: [],
-      }[carrier_name] || []
-    ).find(([_, ...__]) => _ === property) || [];
-
-  return {
-    get exists() {
-      return field[0] !== undefined;
-    },
-    get required() {
-      return field[1] === true;
-    },
-    get default() {
-      return field[2];
-    },
-  };
-}
-
-=======
->>>>>>> 5b235d94
-export function useConnectCarrierModal() {
-  return useContext(ConnectProviderModalContext);
-}
+"use client";
+import {
+  Collection,
+  NoneEnum,
+  NotificationType,
+  CarrierNameEnum,
+} from "@karrio/types";
+import {
+  formatRef,
+  isEqual,
+  isNone,
+  isNoneOrEmpty,
+  validationMessage,
+  validityCheck,
+} from "@karrio/lib";
+import {
+  MetadataEditor,
+  MetadataEditorContext,
+} from "../forms/metadata-editor";
+import { CarrierConnectionType } from "@karrio/hooks/user-connection";
+import React, { useContext, useReducer, useState } from "react";
+import { useAPIMetadata } from "@karrio/hooks/api-metadata";
+import { Notifier, Notify } from "../components/notifier";
+import { SelectField } from "../components/select-field";
+import { MetadataObjectTypeEnum } from "@karrio/types";
+import { InputField } from "../components/input-field";
+import { CountryInput } from "../forms/country-input";
+import { useAppMode } from "@karrio/hooks/app-mode";
+import { Disclosure } from "@headlessui/react";
+import { Loading } from "../components/loader";
+import { CheckBoxField } from "../components";
+import { useLocation } from "@karrio/hooks/location";
+
+type CarrierNameType = CarrierNameEnum | NoneEnum;
+type OperationType = {
+  connection?: CarrierConnectionType;
+  create?: (data: any) => Promise<any>;
+  update?: (data: any) => Promise<any>;
+  onConfirm?: () => Promise<any>;
+};
+type ConnectProviderModalContextType = {
+  editConnection: (operation?: OperationType) => void;
+};
+
+export const ConnectProviderModalContext =
+  React.createContext<ConnectProviderModalContextType>(
+    {} as ConnectProviderModalContextType,
+  );
+
+interface ConnectProviderModalComponent {
+  connection?: CarrierConnectionType;
+  children?: React.ReactNode;
+}
+
+function reducer(
+  state: any,
+  { name, value }: { name: string; value: string | boolean | object | null },
+) {
+  switch (name) {
+    case "full":
+      return { ...(value as object) };
+    case "partial":
+      return { ...state, ...(value as object) };
+    case "carrier_name":
+      return { [name]: value };
+    default:
+      return { ...state, [name]: value };
+  }
+}
+
+export const ConnectProviderModal: React.FC<ConnectProviderModalComponent> = ({
+  children,
+}) => {
+  const {
+    references: {
+      carriers,
+      connection_configs,
+      connection_fields,
+      service_names,
+      option_names,
+    },
+  } = useAPIMetadata();
+  const { testMode } = useAppMode();
+  const { notify } = useContext(Notify);
+  const { loading, setLoading } = useContext(Loading);
+  const { addUrlParam, removeUrlParam } = useLocation();
+  const DEFAULT_STATE = (): Partial<CarrierConnectionType> => ({
+    carrier_name: NoneEnum.none,
+    credentials: {},
+    config: {},
+  });
+  const [key, setKey] = useState<string>(`connection-${Date.now()}`);
+  const [isNew, setIsNew] = useState<boolean>(true);
+  const [payload, dispatch] = useReducer(reducer, DEFAULT_STATE());
+  const [carrier_name, setCarrierName] = useState<CarrierNameType>(
+    NoneEnum.none,
+  );
+  const [isActive, setIsActive] = useState<boolean>(false);
+  const [isInvalid, setIsInvalid] = useState<boolean>(false);
+  const [operation, setOperation] = useState<OperationType>(
+    {} as OperationType,
+  );
+
+  const editConnection = (operation: OperationType = {}): void => {
+    const connection = operation.connection || DEFAULT_STATE();
+    const connection_carrier: CarrierNameType =
+      connection.carrier_name === NoneEnum.none ||
+      Object.values(CarrierNameEnum).includes(connection.carrier_name as any)
+        ? (connection.carrier_name as CarrierNameEnum)
+        : CarrierNameEnum.generic;
+    setCarrierName(connection_carrier);
+    setIsNew(isNone(operation.connection));
+    setOperation(operation);
+    dispatch({ name: "full", value: connection });
+    setKey(`connection-${Date.now()}`);
+    setIsActive(true);
+    addUrlParam("modal", connection.id || "new");
+  };
+  const close = (e?: React.MouseEvent) => {
+    e?.preventDefault();
+    if (isNew) {
+      dispatch({ name: "full", value: DEFAULT_STATE() });
+      setCarrierName(NoneEnum.none);
+    }
+    setKey(`connection-${Date.now()}`);
+    setIsActive(false);
+    removeUrlParam("modal");
+  };
+  const field = (property: string) => {
+    return ((connection_fields || {})[carrier_name] || {})[property];
+  };
+  const directChange = (property: string) => (value: any) => {
+    dispatch({
+      name: property,
+      value: value === "none" || isNoneOrEmpty(value) ? null : value,
+    });
+  };
+
+  const handleChange = (event: React.ChangeEvent<any>) => {
+    const target = event.target;
+    const value = target.type === "checkbox" ? target.checked : target.value;
+    const name: string = target.name;
+
+    dispatch({
+      name,
+      value: value === "none" || isNoneOrEmpty(value) ? null : value,
+    });
+  };
+  const handleNestedChange =
+    (property: string) => (event: React.ChangeEvent<any>) => {
+      const target = event.target;
+      const name: string = target.name;
+      let value =
+        (target as any).type === "checkbox" ? target.checked : target.value;
+
+      if (target.multiple === true) {
+        value = Array.from(target.selectedOptions).map(
+          (o: any) => o.value,
+        ) as any;
+      }
+
+      dispatch({
+        name: property,
+        value: {
+          ...payload[property],
+          [name]: value === "none" || isNoneOrEmpty(value) ? null : value,
+        },
+      });
+    };
+  const handleCarrierChange = (event: React.ChangeEvent<HTMLSelectElement>) => {
+    const target = event.target;
+    const value = target.value as CarrierNameType;
+    const state = {
+      carrier_id: `${value.toLocaleLowerCase()}${testMode ? "-test" : ""}`,
+      credentials: Object.entries(connection_fields[value] || {}).reduce(
+        (acc, [key, field]) => ({
+          ...acc,
+          [key]: field.default,
+        }),
+        {} as any,
+      ),
+    };
+
+    setCarrierName(value);
+    dispatch({ name: "full", value: state });
+  };
+  const handleSubmit = async (evt: React.FormEvent<HTMLFormElement>) => {
+    evt.preventDefault();
+    setLoading(true);
+    try {
+      const {
+        carrier_name: _,
+        __typename,
+        display_name,
+        rate_sheet,
+        test_mode,
+        ...content
+      } = payload;
+      const data = content;
+      if (isNew) {
+        operation.create && (await operation.create({ ...data, carrier_name }));
+      } else {
+        operation.update && (await operation.update(data));
+        dispatch({ name: "partial", value: payload });
+      }
+      notify({
+        type: NotificationType.success,
+        message: `carrier connection ${isNew ? "registered" : "updated"} successfully`,
+      });
+      setTimeout(() => close(), 500);
+      operation.onConfirm && operation.onConfirm();
+    } catch (err: any) {
+      notify({ type: NotificationType.error, message: err });
+    } finally {
+      setLoading(false);
+    }
+  };
+
+  return (
+    <Notifier>
+      <ConnectProviderModalContext.Provider value={{ editConnection }}>
+        {children}
+      </ConnectProviderModalContext.Provider>
+
+      <div className={`modal ${isActive ? "is-active" : ""}`} key={key}>
+        <div className="modal-background"></div>
+        <form className="modal-card" onSubmit={handleSubmit}>
+          <section
+            className="modal-card-body modal-form"
+            onChange={(e: any) => {
+              setIsInvalid(
+                e.currentTarget.querySelectorAll(".is-danger").length > 0,
+              );
+            }}
+          >
+            <div className="form-floating-header p-4">
+              <span className="has-text-weight-bold is-size-6">
+                Edit carrier account
+              </span>
+            </div>
+            <div className="p-3 my-4"></div>
+
+            <SelectField
+              value={carrier_name}
+              onChange={handleCarrierChange}
+              disabled={!isNew}
+              key={`select-${key}`}
+              className="is-fullwidth"
+              required
+            >
+              <option value="none">Select Carrier</option>
+
+              {carriers &&
+                Object.keys(carriers)
+                  .sort()
+                  .filter((carrier) => carrier === "generic")
+                  .map((carrier) => (
+                    <option key={carrier} value={carrier}>
+                      {(carriers as Collection)[carrier]}
+                    </option>
+                  ))}
+
+              <optgroup label="Shipping carriers">
+                {carriers &&
+                  Object.keys(carriers)
+                    .sort()
+                    .filter((carrier) => carrier !== "generic")
+                    .map((carrier) => (
+                      <option key={carrier} value={carrier}>
+                        {(carriers as Collection)[carrier]}
+                      </option>
+                    ))}
+              </optgroup>
+            </SelectField>
+
+            {carrier_name !== NoneEnum.none && !!connection_configs && (
+              <>
+                <hr />
+
+                {field("display_name") && (
+                  <InputField
+                    label="Display Name"
+                    name="display_name"
+                    value={payload.credentials?.display_name}
+                    onChange={handleNestedChange("credentials")}
+                    required={field("display_name").required}
+                    wrapperClass="pt-2"
+                    className="is-small"
+                  />
+                )}
+
+                {field("custom_carrier_name") && (
+                  <InputField
+                    label="Slug"
+                    name="custom_carrier_name"
+                    pattern="^[a-z0-9_]+$"
+                    value={payload.credentials?.custom_carrier_name}
+                    onChange={handleNestedChange("credentials")}
+                    required={field("custom_carrier_name").required}
+                    wrapperClass="pt-2"
+                    className="is-small"
+                    onInvalid={validityCheck(
+                      validationMessage("Please enter a valid slug"),
+                    )}
+                  />
+                )}
+
+                <InputField
+                  label="Carrier Id"
+                  name="carrier_id"
+                  value={payload.carrier_id}
+                  wrapperClass="pt-2"
+                  className="is-small"
+                  onChange={handleChange}
+                  required={true}
+                >
+                  <p className="help">
+                    friendly-tag. e.g:{" "}
+                    <strong>dhl-express-us, ups-ca-test...</strong>
+                  </p>
+                </InputField>
+
+                {/* Carrier specific fields BEGING */}
+                {Object.entries(connection_fields[carrier_name])
+                  .filter(
+                    ([property, _]) =>
+                      ![
+                        "account_country_code",
+                        "custom_carrier_name",
+                        "display_name",
+                      ].includes(property),
+                  )
+                  .map(([_, field]) => (
+                    <React.Fragment key={_}>
+                      {field.type === "string" && !field.enum && (
+                        <InputField
+                          label={formatRef(field.name).toLowerCase()}
+                          value={payload.credentials?.[_]}
+                          name={_}
+                          wrapperClass="pt-2"
+                          onChange={handleNestedChange("credentials")}
+                          className="is-small"
+                          required={field.required}
+                        />
+                      )}
+
+                      {field.type === "string" && field.enum && (
+                        <SelectField
+                          key={`select-${_}`}
+                          name={_}
+                          label={formatRef(field.name).toLowerCase()}
+                          value={payload.credentials?.[_]}
+                          onChange={handleNestedChange("credentials")}
+                          required={field.required}
+                          className="is-small is-fullwidth"
+                          wrapperClass="is-6 pt-2"
+                          fieldClass="mb-0"
+                        >
+                          {!field.required && <option value="none"></option>}
+
+                          {field.enum.map((option) => (
+                            <option key={option} value={option}>
+                              {option}
+                            </option>
+                          ))}
+                        </SelectField>
+                      )}
+
+                      {field.type === "boolean" && (
+                        <label className="checkbox column is-6 pt-1">
+                          <input
+                            name={_}
+                            type="checkbox"
+                            checked={payload.credentials?.[_]}
+                            onChange={handleNestedChange("credentials")}
+                          />
+                          <span style={{ fontSize: "0.8em" }}>
+                            {formatRef(field.name).toLowerCase()}
+                          </span>
+                        </label>
+                      )}
+                    </React.Fragment>
+                  ))}
+
+                {field("account_country_code") && (
+                  <CountryInput
+                    label="Account Country Code"
+                    onValueChange={(_) =>
+                      directChange("credentials")({
+                        ...payload.credentials,
+                        account_country_code: _,
+                      })
+                    }
+                    value={payload.credentials?.account_country_code}
+                    className="is-small"
+                    dropdownClass="is-small"
+                    wrapperClass="pt-2"
+                    required={field("account_country_code").required}
+                  />
+                )}
+
+                {/* Carrier config section */}
+
+                {carrier_name.toString() in (connection_configs || {}) && (
+                  <div className="mt-4">
+                    <Disclosure>
+                      {({ open }) => (
+                        <div className="block">
+                          <Disclosure.Button
+                            as="div"
+                            style={{ boxShadow: "none" }}
+                            className="is-flex is-justify-content-space-between is-clickable px-0 mb-2"
+                          >
+                            <h2 className="title is-6 my-3">
+                              Connection Config
+                            </h2>
+                            <span className="icon is-small m-2 mt-3">
+                              {open ? (
+                                <i className="fas fa-chevron-up"></i>
+                              ) : (
+                                <i className="fas fa-chevron-down"></i>
+                              )}
+                            </span>
+                          </Disclosure.Button>
+                          <Disclosure.Panel className="card is-flat columns is-multiline m-0 py-2">
+                            {Object.entries(
+                              connection_configs[carrier_name.toString()],
+                            )
+                              .filter(
+                                ([property, _]) =>
+                                  ![
+                                    "brand_color",
+                                    "text_color",
+                                    "shipping_services",
+                                    "shipping_options",
+                                  ].includes(property),
+                              )
+                              .map(([property, field]) => (
+                                <React.Fragment key={property}>
+                                  {field.type === "string" && !field.enum && (
+                                    <InputField
+                                      value={payload.config?.[property] || ""}
+                                      name={property}
+                                      label={formatRef(
+                                        field.name,
+                                      ).toLowerCase()}
+                                      onChange={handleNestedChange("config")}
+                                      wrapperClass="column is-6 pt-1"
+                                      fieldClass="mb-0"
+                                      className="is-small is-fullwidth"
+                                    />
+                                  )}
+
+                                  {field.type === "string" && field.enum && (
+                                    <SelectField
+                                      value={payload.config?.[property]}
+                                      name={property}
+                                      label={formatRef(
+                                        field.name,
+                                      ).toLowerCase()}
+                                      onChange={handleNestedChange("config")}
+                                      className="is-small is-fullwidth"
+                                      wrapperClass="column is-6 pt-1"
+                                      fieldClass="mb-0"
+                                    >
+                                      {!field.required && (
+                                        <option value="none"></option>
+                                      )}
+
+                                      {field.enum.map((option) => (
+                                        <option key={option} value={option}>
+                                          {option}
+                                        </option>
+                                      ))}
+                                    </SelectField>
+                                  )}
+
+                                  {field.type === "boolean" && (
+                                    <CheckBoxField
+                                      fieldClass="column is-6 mb-0"
+                                      labelClass="has-text-weight-bold"
+                                      checked={payload.config?.[property]}
+                                      name={property}
+                                      onChange={handleNestedChange("config")}
+                                    >
+                                      <span style={{ fontSize: "0.8em" }}>
+                                        {formatRef(field.name).toLowerCase()}
+                                      </span>
+                                    </CheckBoxField>
+                                  )}
+                                </React.Fragment>
+                              ))}
+
+                            {"brand_color" in
+                              connection_configs[carrier_name.toString()] && (
+                              <InputField
+                                value={payload.config?.brand_color || ""}
+                                type="color"
+                                name="brand_color"
+                                label="Brand color"
+                                onChange={handleNestedChange("config")}
+                                wrapperClass="column is-6 pt-1"
+                                fieldClass="mb-0"
+                                className="is-small is-fullwidth"
+                              />
+                            )}
+
+                            {"text_color" in
+                              connection_configs[carrier_name.toString()] && (
+                              <InputField
+                                value={payload.config?.text_color || ""}
+                                type="color"
+                                name="text_color"
+                                label="Text color"
+                                onChange={handleNestedChange("config")}
+                                wrapperClass="column is-6 pt-1"
+                                fieldClass="mb-0"
+                                className="is-small is-fullwidth"
+                              />
+                            )}
+
+                            {"shipping_services" in
+                              connection_configs[carrier_name.toString()] && (
+                              <SelectField
+                                defaultValue={payload.config?.shipping_services}
+                                name="shipping_services"
+                                label="Preferred shipping services"
+                                className="is-small is-multiple is-fullwidth"
+                                wrapperClass="column is-12 pt-1"
+                                fieldClass="mb-0"
+                                onChange={handleNestedChange("config")}
+                                size={6}
+                                multiple
+                              >
+                                {Object.entries(
+                                  service_names[carrier_name.toString()] || {},
+                                ).map(([_, __]) => (
+                                  <option key={_} value={_}>
+                                    {__}
+                                  </option>
+                                ))}
+                              </SelectField>
+                            )}
+
+                            {"shipping_options" in
+                              connection_configs[carrier_name.toString()] && (
+                              <SelectField
+                                defaultValue={payload.config?.shipping_options}
+                                name="shipping_options"
+                                label={`Enable carrier specific shipping options`}
+                                className="is-small is-multiple is-fullwidth"
+                                wrapperClass="column is-12 pt-1"
+                                fieldClass="mb-0"
+                                onChange={handleNestedChange("config")}
+                                size={6}
+                                multiple
+                              >
+                                {Object.entries(
+                                  option_names[carrier_name.toString()] || {},
+                                ).map(([_, __]) => (
+                                  <option key={_} value={_}>
+                                    {__}
+                                  </option>
+                                ))}
+                              </SelectField>
+                            )}
+                          </Disclosure.Panel>
+                        </div>
+                      )}
+                    </Disclosure>
+                  </div>
+                )}
+
+                {/* Carrier specific fields END */}
+
+                <hr className="mt-5 mb-3" style={{ height: "1px" }} />
+
+                <MetadataEditor
+                  object_type={MetadataObjectTypeEnum.carrier}
+                  metadata={payload.metadata}
+                  onChange={directChange("metadata")}
+                >
+                  <MetadataEditorContext.Consumer>
+                    {({ isEditing, editMetadata }) => (
+                      <>
+                        <div className="is-flex is-justify-content-space-between">
+                          <h2 className="title is-6 my-3">Metadata</h2>
+
+                          <button
+                            type="button"
+                            className="button is-default is-small is-align-self-center"
+                            disabled={isEditing}
+                            onClick={() => editMetadata()}
+                          >
+                            <span className="icon is-small">
+                              <i className="fas fa-pen"></i>
+                            </span>
+                            <span>Edit metadata</span>
+                          </button>
+                        </div>
+
+                        <hr className="mt-1 my-1" style={{ height: "1px" }} />
+                      </>
+                    )}
+                  </MetadataEditorContext.Consumer>
+                </MetadataEditor>
+
+                <div className="p-3 my-5"></div>
+                <div className="form-floating-footer has-text-centered p-1">
+                  <button
+                    className="button is-default m-1 is-small"
+                    onClick={close}
+                    disabled={loading}
+                  >
+                    <span>Cancel</span>
+                  </button>
+                  <button
+                    className={`button is-primary ${loading ? "is-loading" : ""} m-1 is-small`}
+                    disabled={
+                      isInvalid ||
+                      isEqual(operation.connection || DEFAULT_STATE, payload)
+                    }
+                    type="submit"
+                  >
+                    <span>Submit</span>
+                  </button>
+                </div>
+              </>
+            )}
+          </section>
+        </form>
+        <button
+          className="modal-close is-large has-background-dark"
+          aria-label=""
+          onClick={close}
+        ></button>
+      </div>
+    </Notifier>
+  );
+};
+
+export function useConnectCarrierModal() {
+  return useContext(ConnectProviderModalContext);
+}